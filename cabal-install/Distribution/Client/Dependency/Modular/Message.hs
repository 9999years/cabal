module Distribution.Client.Dependency.Modular.Message (
    Message(..),
    showMessages
  ) where

import qualified Data.List as L
import Prelude hiding (pi)

import Distribution.Text -- from Cabal

import Distribution.Client.Dependency.Modular.Dependency
import Distribution.Client.Dependency.Modular.Flag
import Distribution.Client.Dependency.Modular.Package
import Distribution.Client.Dependency.Modular.Tree
import Distribution.Client.Dependency.Types
         ( ConstraintSource(..), showConstraintSource )

data Message =
    Enter           -- ^ increase indentation level
  | Leave           -- ^ decrease indentation level
  | TryP QPN POption
  | TryF QFN Bool
  | TryS QSN Bool
  | Next (Goal QPN)
  | Success
  | Failure (ConflictSet QPN) FailReason

-- | Transforms the structured message type to actual messages (strings).
--
-- Takes an additional relevance predicate. The predicate gets a stack of goal
-- variables and can decide whether messages regarding these goals are relevant.
-- You can plug in 'const True' if you're interested in a full trace. If you
-- want a slice of the trace concerning a particular conflict set, then plug in
-- a predicate returning 'True' on the empty stack and if the head is in the
-- conflict set.
--
-- The second argument indicates if the level numbers should be shown. This is
-- recommended for any trace that involves backtracking, because only the level
-- numbers will allow to keep track of backjumps.
showMessages :: ([Var QPN] -> Bool) -> Bool -> [Message] -> [String]
showMessages p sl = go [] 0
  where
    go :: [Var QPN] -> Int -> [Message] -> [String]
    go _ _ []                            = []
    -- complex patterns
    go v l (TryP qpn i : Enter : Failure c fr : Leave : ms) = goPReject v l qpn [i] c fr ms
    go v l (TryF qfn b : Enter : Failure c fr : Leave : ms) = (atLevel (add (F qfn) v) l $ "rejecting: " ++ showQFNBool qfn b ++ showFR c fr) (go v l ms)
    go v l (TryS qsn b : Enter : Failure c fr : Leave : ms) = (atLevel (add (S qsn) v) l $ "rejecting: " ++ showQSNBool qsn b ++ showFR c fr) (go v l ms)
    go v l (Next (Goal (P qpn) gr) : TryP qpn' i : ms@(Enter : Next _ : _)) = (atLevel (add (P qpn) v) l $ "trying: " ++ showQPNPOpt qpn' i ++ showGRs gr) (go (add (P qpn) v) l ms)
    go v l (Failure c Backjump : ms@(Leave : Failure c' Backjump : _)) | c == c' = go v l ms
    -- standard display
    go v l (Enter                  : ms) = go v          (l+1) ms
    go v l (Leave                  : ms) = go (drop 1 v) (l-1) ms
    go v l (TryP qpn i             : ms) = (atLevel (add (P qpn) v) l $ "trying: " ++ showQPNPOpt qpn i) (go (add (P qpn) v) l ms)
    go v l (TryF qfn b             : ms) = (atLevel (add (F qfn) v) l $ "trying: " ++ showQFNBool qfn b) (go (add (F qfn) v) l ms)
    go v l (TryS qsn b             : ms) = (atLevel (add (S qsn) v) l $ "trying: " ++ showQSNBool qsn b) (go (add (S qsn) v) l ms)
    go v l (Next (Goal (P qpn) gr) : ms) = (atLevel (add (P qpn) v) l $ "next goal: " ++ showQPN qpn ++ showGRs gr) (go v l ms)
    go v l (Next _                 : ms) = go v l ms -- ignore flag goals in the log
    go v l (Success                : ms) = (atLevel v l $ "done") (go v l ms)
    go v l (Failure c fr           : ms) = (atLevel v l $ "fail" ++ showFR c fr) (go v l ms)

    add :: Var QPN -> [Var QPN] -> [Var QPN]
    add v vs = simplifyVar v : vs

    -- special handler for many subsequent package rejections
    goPReject :: [Var QPN] -> Int -> QPN -> [POption] -> ConflictSet QPN -> FailReason -> [Message] -> [String]
    goPReject v l qpn is c fr (TryP qpn' i : Enter : Failure _ fr' : Leave : ms) | qpn == qpn' && fr == fr' = goPReject v l qpn (i : is) c fr ms
    goPReject v l qpn is c fr ms = (atLevel (P qpn : v) l $ "rejecting: " ++ L.intercalate ", " (map (showQPNPOpt qpn) (reverse is)) ++ showFR c fr) (go v l ms)

    -- write a message, but only if it's relevant; we can also enable or disable the display of the current level
    atLevel v l x xs
      | sl && p v = let s = show l
                    in  ("[" ++ replicate (3 - length s) '_' ++ s ++ "] " ++ x) : xs
      | p v       = x : xs
      | otherwise = xs

showQPNPOpt :: QPN -> POption -> String
showQPNPOpt qpn@(Q _pp pn) (POption i linkedTo) =
  case linkedTo of
    Nothing  -> showPI (PI qpn i) -- Consistent with prior to POption
    Just pp' -> showQPN qpn ++ "~>" ++ showPI (PI (Q pp' pn) i)

showGRs :: QGoalReasonChain -> String
showGRs (gr : _) = showGR gr
showGRs []       = ""

showGR :: GoalReason QPN -> String
showGR UserGoal            = " (user goal)"
showGR (PDependency pi)    = " (dependency of " ++ showPI pi            ++ ")"
showGR (FDependency qfn b) = " (dependency of " ++ showQFNBool qfn b    ++ ")"
showGR (SDependency qsn)   = " (dependency of " ++ showQSNBool qsn True ++ ")"

showFR :: ConflictSet QPN -> FailReason -> String
<<<<<<< HEAD
showFR _ InconsistentInitialConstraints = " (inconsistent initial constraints)"
showFR _ (Conflicting ds)               = " (conflict: " ++ L.intercalate ", " (map showDep ds) ++ ")"
showFR _ CannotInstall                  = " (only already installed instances can be used)"
showFR _ CannotReinstall                = " (avoiding to reinstall a package with same version but new dependencies)"
showFR _ Shadowed                       = " (shadowed by another installed package with same version)"
showFR _ Broken                         = " (package is broken)"
showFR _ (GlobalConstraintVersion vr)   = " (global constraint requires " ++ display vr ++ ")"
showFR _ GlobalConstraintInstalled      = " (global constraint requires installed instance)"
showFR _ GlobalConstraintSource         = " (global constraint requires source instance)"
showFR _ GlobalConstraintFlag           = " (global constraint requires opposite flag selection)"
showFR _ ManualFlag                     = " (manual flag can only be changed explicitly)"
showFR _ (BuildFailureNotInIndex pn)    = " (unknown package: " ++ display pn ++ ")"
showFR c Backjump                       = " (backjumping, conflict set: " ++ showCS c ++ ")"
showFR _ MultipleInstances              = " (multiple instances)"
showFR c (DependenciesNotLinked msg)    = " (dependencies not linked: " ++ msg ++ "; conflict set: " ++ showCS c ++ ")"
=======
showFR _ InconsistentInitialConstraints   = " (inconsistent initial constraints)"
showFR _ (Conflicting ds)                 = " (conflict: " ++ L.intercalate ", " (map showDep ds) ++ ")"
showFR _ CannotInstall                    = " (only already installed instances can be used)"
showFR _ CannotReinstall                  = " (avoiding to reinstall a package with same version but new dependencies)"
showFR _ Shadowed                         = " (shadowed by another installed package with same version)"
showFR _ Broken                           = " (package is broken)"
showFR _ (GlobalConstraintVersion vr src) = " (" ++ constraintSource src ++ " requires " ++ display vr ++ ")"
showFR _ (GlobalConstraintInstalled src)  = " (" ++ constraintSource src ++ " requires installed instance)"
showFR _ (GlobalConstraintSource src)     = " (" ++ constraintSource src ++ " requires source instance)"
showFR _ (GlobalConstraintFlag src)       = " (" ++ constraintSource src ++ " requires opposite flag selection)"
showFR _ ManualFlag                       = " (manual flag can only be changed explicitly)"
showFR _ (BuildFailureNotInIndex pn)      = " (unknown package: " ++ display pn ++ ")"
showFR c Backjump                         = " (backjumping, conflict set: " ++ showCS c ++ ")"
showFR _ MultipleInstances                = " (multiple instances)"
showFR c (DependenciesNotLinked msg)      = " (dependencies not linked: " ++ msg ++ "; conflict set: " ++ showCS c ++ ")"
>>>>>>> 4e873363
-- The following are internal failures. They should not occur. In the
-- interest of not crashing unnecessarily, we still just print an error
-- message though.
showFR _ (MalformedFlagChoice qfn)        = " (INTERNAL ERROR: MALFORMED FLAG CHOICE: " ++ showQFN qfn ++ ")"
showFR _ (MalformedStanzaChoice qsn)      = " (INTERNAL ERROR: MALFORMED STANZA CHOICE: " ++ showQSN qsn ++ ")"
showFR _ EmptyGoalChoice                  = " (INTERNAL ERROR: EMPTY GOAL CHOICE)"

constraintSource :: ConstraintSource -> String
constraintSource src = "constraint from " ++ showConstraintSource src<|MERGE_RESOLUTION|>--- conflicted
+++ resolved
@@ -91,23 +91,6 @@
 showGR (SDependency qsn)   = " (dependency of " ++ showQSNBool qsn True ++ ")"
 
 showFR :: ConflictSet QPN -> FailReason -> String
-<<<<<<< HEAD
-showFR _ InconsistentInitialConstraints = " (inconsistent initial constraints)"
-showFR _ (Conflicting ds)               = " (conflict: " ++ L.intercalate ", " (map showDep ds) ++ ")"
-showFR _ CannotInstall                  = " (only already installed instances can be used)"
-showFR _ CannotReinstall                = " (avoiding to reinstall a package with same version but new dependencies)"
-showFR _ Shadowed                       = " (shadowed by another installed package with same version)"
-showFR _ Broken                         = " (package is broken)"
-showFR _ (GlobalConstraintVersion vr)   = " (global constraint requires " ++ display vr ++ ")"
-showFR _ GlobalConstraintInstalled      = " (global constraint requires installed instance)"
-showFR _ GlobalConstraintSource         = " (global constraint requires source instance)"
-showFR _ GlobalConstraintFlag           = " (global constraint requires opposite flag selection)"
-showFR _ ManualFlag                     = " (manual flag can only be changed explicitly)"
-showFR _ (BuildFailureNotInIndex pn)    = " (unknown package: " ++ display pn ++ ")"
-showFR c Backjump                       = " (backjumping, conflict set: " ++ showCS c ++ ")"
-showFR _ MultipleInstances              = " (multiple instances)"
-showFR c (DependenciesNotLinked msg)    = " (dependencies not linked: " ++ msg ++ "; conflict set: " ++ showCS c ++ ")"
-=======
 showFR _ InconsistentInitialConstraints   = " (inconsistent initial constraints)"
 showFR _ (Conflicting ds)                 = " (conflict: " ++ L.intercalate ", " (map showDep ds) ++ ")"
 showFR _ CannotInstall                    = " (only already installed instances can be used)"
@@ -123,7 +106,6 @@
 showFR c Backjump                         = " (backjumping, conflict set: " ++ showCS c ++ ")"
 showFR _ MultipleInstances                = " (multiple instances)"
 showFR c (DependenciesNotLinked msg)      = " (dependencies not linked: " ++ msg ++ "; conflict set: " ++ showCS c ++ ")"
->>>>>>> 4e873363
 -- The following are internal failures. They should not occur. In the
 -- interest of not crashing unnecessarily, we still just print an error
 -- message though.
