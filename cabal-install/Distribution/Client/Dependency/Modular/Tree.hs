{-# LANGUAGE DeriveFunctor, DeriveFoldable, DeriveTraversable #-}
module Distribution.Client.Dependency.Modular.Tree where

import Control.Monad hiding (mapM, sequence)
import Data.Foldable
import Data.Traversable
import Prelude hiding (foldr, mapM, sequence)

import Distribution.Client.Dependency.Modular.Dependency
import Distribution.Client.Dependency.Modular.Flag
import Distribution.Client.Dependency.Modular.Package
import Distribution.Client.Dependency.Modular.PSQ as P
import Distribution.Client.Dependency.Modular.Version
import Distribution.Client.Dependency.Types ( ConstraintSource(..) )

-- | Type of the search tree. Inlining the choice nodes for now.
data Tree a =
    PChoice     QPN a           (PSQ POption       (Tree a))
  | FChoice     QFN a Bool Bool (PSQ Bool          (Tree a)) -- Bool indicates whether it's weak/trivial, second Bool whether it's manual
  | SChoice     QSN a Bool      (PSQ Bool          (Tree a)) -- Bool indicates whether it's trivial
  | GoalChoice                  (PSQ (OpenGoal ()) (Tree a)) -- PSQ should never be empty
  | Done        RevDepMap
  | Fail        (ConflictSet QPN) FailReason
  deriving (Eq, Show, Functor)
  -- Above, a choice is called trivial if it clearly does not matter. The
  -- special case of triviality we actually consider is if there are no new
  -- dependencies introduced by this node.
  --
  -- A (flag) choice is called weak if we do want to defer it. This is the
  -- case for flags that should be implied by what's currently installed on
  -- the system, as opposed to flags that are used to explicitly enable or
  -- disable some functionality.

<<<<<<< HEAD
-- | A package option is an instance, together with an optional annotation that
-- this package is linked to the same package with another prefix
=======
-- | A package option is a package instance with an optional linking annotation
--
-- The modular solver has a number of package goals to solve for, and can only
-- pick a single package version for a single goal. In order to allow to
-- install multiple versions of the same package as part of a single solution
-- the solver uses qualified goals. For example, @0.P@ and @1.P@ might both
-- be qualified goals for @P@, allowing to pick a difference version of package
-- @P@ for @0.P@ and @1.P@.
--
-- Linking is an essential part of this story. In addition to picking a specific
-- version for @1.P@, the solver can also decide to link @1.P@ to @0.P@ (or
-- vice versa). Teans that @1.P@ and @0.P@ really must be the very same package
-- (and hence must have the same build time configuration, and their
-- dependencies must also be the exact same).
--
-- See <http://www.well-typed.com/blog/2015/03/qualified-goals/> for details.
>>>>>>> 4e873363
data POption = POption I (Maybe PP)
  deriving (Eq, Show)

data FailReason = InconsistentInitialConstraints
                | Conflicting [Dep QPN]
                | CannotInstall
                | CannotReinstall
                | Shadowed
                | Broken
                | GlobalConstraintVersion VR ConstraintSource
                | GlobalConstraintInstalled ConstraintSource
                | GlobalConstraintSource ConstraintSource
                | GlobalConstraintFlag ConstraintSource
                | ManualFlag
                | BuildFailureNotInIndex PN
                | MalformedFlagChoice QFN
                | MalformedStanzaChoice QSN
                | EmptyGoalChoice
                | Backjump
                | MultipleInstances
                | DependenciesNotLinked String
  deriving (Eq, Show)

-- | Functor for the tree type.
data TreeF a b =
    PChoiceF    QPN a           (PSQ POption       b)
  | FChoiceF    QFN a Bool Bool (PSQ Bool          b)
  | SChoiceF    QSN a Bool      (PSQ Bool          b)
  | GoalChoiceF                 (PSQ (OpenGoal ()) b)
  | DoneF       RevDepMap
  | FailF       (ConflictSet QPN) FailReason
  deriving (Functor, Foldable, Traversable)

out :: Tree a -> TreeF a (Tree a)
out (PChoice    p i     ts) = PChoiceF    p i     ts
out (FChoice    p i b m ts) = FChoiceF    p i b m ts
out (SChoice    p i b   ts) = SChoiceF    p i b   ts
out (GoalChoice         ts) = GoalChoiceF         ts
out (Done       x         ) = DoneF       x
out (Fail       c x       ) = FailF       c x

inn :: TreeF a (Tree a) -> Tree a
inn (PChoiceF    p i     ts) = PChoice    p i     ts
inn (FChoiceF    p i b m ts) = FChoice    p i b m ts
inn (SChoiceF    p i b   ts) = SChoice    p i b   ts
inn (GoalChoiceF         ts) = GoalChoice         ts
inn (DoneF       x         ) = Done       x
inn (FailF       c x       ) = Fail       c x

innM :: Monad m => TreeF a (m (Tree a)) -> m (Tree a)
innM (PChoiceF    p i     ts) = liftM (PChoice    p i    ) (sequence ts)
innM (FChoiceF    p i b m ts) = liftM (FChoice    p i b m) (sequence ts)
innM (SChoiceF    p i b   ts) = liftM (SChoice    p i b  ) (sequence ts)
innM (GoalChoiceF         ts) = liftM (GoalChoice        ) (sequence ts)
innM (DoneF       x         ) = return $ Done     x
innM (FailF       c x       ) = return $ Fail     c x

-- | Determines whether a tree is active, i.e., isn't a failure node.
active :: Tree a -> Bool
active (Fail _ _) = False
active _          = True

-- | Determines how many active choices are available in a node. Note that we
-- count goal choices as having one choice, always.
choices :: Tree a -> Int
choices (PChoice    _ _     ts) = P.length (P.filter active ts)
choices (FChoice    _ _ _ _ ts) = P.length (P.filter active ts)
choices (SChoice    _ _ _   ts) = P.length (P.filter active ts)
choices (GoalChoice         _ ) = 1
choices (Done       _         ) = 1
choices (Fail       _ _       ) = 0

-- | Variant of 'choices' that only approximates the number of choices,
-- using 'llength'.
lchoices :: Tree a -> Int
lchoices (PChoice    _ _     ts) = P.llength (P.filter active ts)
lchoices (FChoice    _ _ _ _ ts) = P.llength (P.filter active ts)
lchoices (SChoice    _ _ _   ts) = P.llength (P.filter active ts)
lchoices (GoalChoice         _ ) = 1
lchoices (Done       _         ) = 1
lchoices (Fail       _ _       ) = 0

-- | Catamorphism on trees.
cata :: (TreeF a b -> b) -> Tree a -> b
cata phi x = (phi . fmap (cata phi) . out) x

trav :: (TreeF a (Tree b) -> TreeF b (Tree b)) -> Tree a -> Tree b
trav psi x = cata (inn . psi) x

-- | Paramorphism on trees.
para :: (TreeF a (b, Tree a) -> b) -> Tree a -> b
para phi = phi . fmap (\ x -> (para phi x, x)) . out

cataM :: Monad m => (TreeF a b -> m b) -> Tree a -> m b
cataM phi = phi <=< mapM (cataM phi) <=< return . out

-- | Anamorphism on trees.
ana :: (b -> TreeF a b) -> b -> Tree a
ana psi = inn . fmap (ana psi) . psi

anaM :: Monad m => (b -> m (TreeF a b)) -> b -> m (Tree a)
anaM psi = return . inn <=< mapM (anaM psi) <=< psi<|MERGE_RESOLUTION|>--- conflicted
+++ resolved
@@ -31,10 +31,6 @@
   -- the system, as opposed to flags that are used to explicitly enable or
   -- disable some functionality.
 
-<<<<<<< HEAD
--- | A package option is an instance, together with an optional annotation that
--- this package is linked to the same package with another prefix
-=======
 -- | A package option is a package instance with an optional linking annotation
 --
 -- The modular solver has a number of package goals to solve for, and can only
@@ -51,7 +47,6 @@
 -- dependencies must also be the exact same).
 --
 -- See <http://www.well-typed.com/blog/2015/03/qualified-goals/> for details.
->>>>>>> 4e873363
 data POption = POption I (Maybe PP)
   deriving (Eq, Show)
 
