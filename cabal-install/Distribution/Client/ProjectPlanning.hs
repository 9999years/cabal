{-# LANGUAGE CPP, RecordWildCards, NamedFieldPuns, RankNTypes #-}
{-# LANGUAGE ViewPatterns #-}
{-# LANGUAGE TypeFamilies #-}
{-# LANGUAGE NoMonoLocalBinds #-}
{-# LANGUAGE DeriveDataTypeable #-}
{-# LANGUAGE DeriveFunctor #-}

-- | Planning how to build everything in a project.
--
module Distribution.Client.ProjectPlanning (
    -- * elaborated install plan types
    ElaboratedInstallPlan,
    ElaboratedConfiguredPackage(..),
    ElaboratedPlanPackage,
    ElaboratedSharedConfig(..),
    ElaboratedReadyPackage,
    BuildStyle(..),
    CabalFileText,

    -- * Producing the elaborated install plan
    rebuildProjectConfig,
    rebuildInstallPlan,

    -- * Build targets
    availableTargets,
    AvailableTarget(..),
    AvailableTargetStatus(..),
    TargetRequested(..),
    ComponentTarget(..),
    SubComponentTarget(..),
    showComponentTarget,
    nubComponentTargets,

    -- * Selecting a plan subset
    pruneInstallPlanToTargets,
    TargetAction(..),
    pruneInstallPlanToDependencies,
    CannotPruneDependencies(..),

    -- * Utils required for building
    pkgHasEphemeralBuildTargets,
    elabBuildTargetWholeComponents,

    -- * Setup.hs CLI flags for building
    setupHsScriptOptions,
    setupHsConfigureFlags,
    setupHsConfigureArgs,
    setupHsBuildFlags,
    setupHsBuildArgs,
    setupHsReplFlags,
    setupHsReplArgs,
    setupHsTestFlags,
    setupHsTestArgs,
    setupHsBenchFlags,
    setupHsBenchArgs,
    setupHsCopyFlags,
    setupHsRegisterFlags,
    setupHsHaddockFlags,

    packageHashInputs,

    -- * Path construction
    binDirectoryFor,
    binDirectories
  ) where

import Prelude ()
import Distribution.Client.Compat.Prelude

import           Distribution.Client.ProjectPlanning.Types as Ty
import           Distribution.Client.PackageHash
import           Distribution.Client.RebuildMonad
import           Distribution.Client.Store
import           Distribution.Client.ProjectConfig
import           Distribution.Client.ProjectPlanOutput

import           Distribution.Client.Types
import qualified Distribution.Client.InstallPlan as InstallPlan
import qualified Distribution.Client.SolverInstallPlan as SolverInstallPlan
import           Distribution.Client.Dependency
import           Distribution.Client.Dependency.Types
import qualified Distribution.Client.IndexUtils as IndexUtils
import           Distribution.Client.Targets (userToPackageConstraint)
import           Distribution.Client.DistDirLayout
import           Distribution.Client.SetupWrapper
import           Distribution.Client.JobControl
import           Distribution.Client.FetchUtils
import qualified Hackage.Security.Client as Sec
import           Distribution.Client.Setup hiding (packageName, cabalVersion)
import           Distribution.Utils.NubList
import           Distribution.Utils.LogProgress
import           Distribution.Utils.MapAccum

import qualified Distribution.Solver.Types.ComponentDeps as CD
import           Distribution.Solver.Types.ComponentDeps (ComponentDeps)
import           Distribution.Solver.Types.ConstraintSource
import           Distribution.Solver.Types.LabeledPackageConstraint
import           Distribution.Solver.Types.OptionalStanza
import           Distribution.Solver.Types.PkgConfigDb
import           Distribution.Solver.Types.ResolverPackage
import           Distribution.Solver.Types.SolverId
import           Distribution.Solver.Types.SolverPackage
import           Distribution.Solver.Types.InstSolverPackage
import           Distribution.Solver.Types.SourcePackage
import           Distribution.Solver.Types.Settings

import           Distribution.ModuleName
import           Distribution.Package hiding
  (InstalledPackageId, installedPackageId)
import           Distribution.Types.AnnotatedId
import           Distribution.Types.ComponentName
import           Distribution.Types.PkgconfigDependency
import           Distribution.Types.UnqualComponentName
import           Distribution.System
import qualified Distribution.PackageDescription as Cabal
import qualified Distribution.PackageDescription as PD
import qualified Distribution.PackageDescription.Configuration as PD
import           Distribution.Simple.PackageIndex (InstalledPackageIndex)
import           Distribution.Simple.Compiler hiding (Flag)
import qualified Distribution.Simple.GHC   as GHC   --TODO: [code cleanup] eliminate
import qualified Distribution.Simple.GHCJS as GHCJS --TODO: [code cleanup] eliminate
import           Distribution.Simple.Program
import           Distribution.Simple.Program.Db
import           Distribution.Simple.Program.Find
import qualified Distribution.Simple.Setup as Cabal
import           Distribution.Simple.Setup
  (Flag, toFlag, flagToMaybe, flagToList, fromFlagOrDefault)
import qualified Distribution.Simple.Configure as Cabal
import qualified Distribution.Simple.LocalBuildInfo as Cabal
import           Distribution.Simple.LocalBuildInfo
                   ( Component(..), pkgComponents, componentBuildInfo
                   , componentName )
import qualified Distribution.Simple.InstallDirs as InstallDirs
import qualified Distribution.InstalledPackageInfo as IPI

import           Distribution.Backpack.ConfiguredComponent
import           Distribution.Backpack.LinkedComponent
import           Distribution.Backpack.ComponentsGraph
import           Distribution.Backpack.ModuleShape
import           Distribution.Backpack.FullUnitId
import           Distribution.Backpack
import           Distribution.Types.ComponentInclude

import           Distribution.Simple.Utils hiding (matchFileGlob)
import           Distribution.Version
import           Distribution.Verbosity
import           Distribution.Text

import qualified Distribution.Compat.Graph as Graph
import           Distribution.Compat.Graph(IsNode(..))

import           Text.PrettyPrint hiding ((<>))
import qualified Text.PrettyPrint as Disp
import qualified Data.Map as Map
import           Data.Set (Set)
import qualified Data.Set as Set
import           Control.Monad
import qualified Data.Traversable as T
import           Control.Monad.State as State
import           Control.Exception
import           Data.List (groupBy)
import           Data.Either
import           Data.Function
import           System.FilePath

------------------------------------------------------------------------------
-- * Elaborated install plan
------------------------------------------------------------------------------

-- "Elaborated" -- worked out with great care and nicety of detail;
--                 executed with great minuteness: elaborate preparations;
--                 elaborate care.
--
-- So here's the idea:
--
-- Rather than a miscellaneous collection of 'ConfigFlags', 'InstallFlags' etc
-- all passed in as separate args and which are then further selected,
-- transformed etc during the execution of the build. Instead we construct
-- an elaborated install plan that includes everything we will need, and then
-- during the execution of the plan we do as little transformation of this
-- info as possible.
--
-- So we're trying to split the work into two phases: construction of the
-- elaborated install plan (which as far as possible should be pure) and
-- then simple execution of that plan without any smarts, just doing what the
-- plan says to do.
--
-- So that means we need a representation of this fully elaborated install
-- plan. The representation consists of two parts:
--
-- * A 'ElaboratedInstallPlan'. This is a 'GenericInstallPlan' with a
--   representation of source packages that includes a lot more detail about
--   that package's individual configuration
--
-- * A 'ElaboratedSharedConfig'. Some package configuration is the same for
--   every package in a plan. Rather than duplicate that info every entry in
--   the 'GenericInstallPlan' we keep that separately.
--
-- The division between the shared and per-package config is /not set in stone
-- for all time/. For example if we wanted to generalise the install plan to
-- describe a situation where we want to build some packages with GHC and some
-- with GHCJS then the platform and compiler would no longer be shared between
-- all packages but would have to be per-package (probably with some sanity
-- condition on the graph structure).
--

-- Refer to ProjectPlanning.Types for details of these important types:

-- type ElaboratedInstallPlan = ...
-- type ElaboratedPlanPackage = ...
-- data ElaboratedSharedConfig = ...
-- data ElaboratedConfiguredPackage = ...
-- data BuildStyle =


-- | Check that an 'ElaboratedConfiguredPackage' actually makes
-- sense under some 'ElaboratedSharedConfig'.
sanityCheckElaboratedConfiguredPackage
    :: ElaboratedSharedConfig
    -> ElaboratedConfiguredPackage
    -> a
    -> a
sanityCheckElaboratedConfiguredPackage sharedConfig
                             elab@ElaboratedConfiguredPackage{..} =
    (case elabPkgOrComp of
        ElabPackage pkg -> sanityCheckElaboratedPackage elab pkg
        ElabComponent comp -> sanityCheckElaboratedComponent elab comp)

    -- either a package is being built inplace, or the
    -- 'installedPackageId' we assigned is consistent with
    -- the 'hashedInstalledPackageId' we would compute from
    -- the elaborated configured package
  . assert (elabBuildStyle == BuildInplaceOnly ||
     elabComponentId == hashedInstalledPackageId
                            (packageHashInputs sharedConfig elab))

    -- the stanzas explicitly disabled should not be available
  . assert (Set.null (Map.keysSet (Map.filter not elabStanzasRequested)
                `Set.intersection` elabStanzasAvailable))

    -- either a package is built inplace, or we are not attempting to
    -- build any test suites or benchmarks (we never build these
    -- for remote packages!)
  . assert (elabBuildStyle == BuildInplaceOnly ||
     Set.null elabStanzasAvailable)

sanityCheckElaboratedComponent
    :: ElaboratedConfiguredPackage
    -> ElaboratedComponent
    -> a
    -> a
sanityCheckElaboratedComponent ElaboratedConfiguredPackage{..}
                               ElaboratedComponent{..} =

    -- Should not be building bench or test if not inplace.
    assert (elabBuildStyle == BuildInplaceOnly ||
     case compComponentName of
        Nothing              -> True
        Just CLibName        -> True
        Just (CSubLibName _) -> True
        Just (CExeName _)    -> True
        -- This is interesting: there's no way to declare a dependency
        -- on a foreign library at the moment, but you may still want
        -- to install these to the store
        Just (CFLibName _)   -> True
        Just (CBenchName _)  -> False
        Just (CTestName _)   -> False)


sanityCheckElaboratedPackage
    :: ElaboratedConfiguredPackage
    -> ElaboratedPackage
    -> a
    -> a
sanityCheckElaboratedPackage ElaboratedConfiguredPackage{..}
                             ElaboratedPackage{..} =
    -- we should only have enabled stanzas that actually can be built
    -- (according to the solver)
    assert (pkgStanzasEnabled `Set.isSubsetOf` elabStanzasAvailable)

    -- the stanzas that the user explicitly requested should be
    -- enabled (by the previous test, they are also available)
  . assert (Map.keysSet (Map.filter id elabStanzasRequested)
                `Set.isSubsetOf` pkgStanzasEnabled)

------------------------------------------------------------------------------
-- * Deciding what to do: making an 'ElaboratedInstallPlan'
------------------------------------------------------------------------------

-- | Return the up-to-date project config and information about the local
-- packages within the project.
--
rebuildProjectConfig :: Verbosity
                     -> DistDirLayout
                     -> ProjectConfig
                     -> IO (ProjectConfig, [UnresolvedSourcePackage])
rebuildProjectConfig verbosity
                     distDirLayout@DistDirLayout {
                       distProjectRootDirectory,
                       distDirectory,
                       distProjectCacheFile,
                       distProjectCacheDirectory
                     }
                     cliConfig = do

    (projectConfig, localPackages) <-
      runRebuild distProjectRootDirectory $
      rerunIfChanged verbosity fileMonitorProjectConfig () $ do

        projectConfig <- phaseReadProjectConfig
        localPackages <- phaseReadLocalPackages projectConfig
        return (projectConfig, localPackages)

    return (projectConfig <> cliConfig, localPackages)

  where
    ProjectConfigShared {
      projectConfigConfigFile
    } = projectConfigShared cliConfig

    fileMonitorProjectConfig = newFileMonitor (distProjectCacheFile "config")

    -- Read the cabal.project (or implicit config) and combine it with
    -- arguments from the command line
    --
    phaseReadProjectConfig :: Rebuild ProjectConfig
    phaseReadProjectConfig = do
      liftIO $ do
        info verbosity "Project settings changed, reconfiguring..."
        createDirectoryIfMissingVerbose verbosity True distDirectory
        createDirectoryIfMissingVerbose verbosity True distProjectCacheDirectory

      readProjectConfig verbosity projectConfigConfigFile distDirLayout

    -- Look for all the cabal packages in the project
    -- some of which may be local src dirs, tarballs etc
    --
    phaseReadLocalPackages :: ProjectConfig -> Rebuild [UnresolvedSourcePackage]
    phaseReadLocalPackages projectConfig = do
      localCabalFiles <- findProjectPackages distDirLayout projectConfig
      mapM (readSourcePackage verbosity) localCabalFiles


-- | Return an up-to-date elaborated install plan.
--
-- Two variants of the install plan are returned: with and without packages
-- from the store. That is, the \"improved\" plan where source packages are
-- replaced by pre-existing installed packages from the store (when their ids
-- match), and also the original elaborated plan which uses primarily source
-- packages.

-- The improved plan is what we use for building, but the original elaborated
-- plan is useful for reporting and configuration. For example the @freeze@
-- command needs the source package info to know about flag choices and
-- dependencies of executables and setup scripts.
--
rebuildInstallPlan :: Verbosity
                   -> DistDirLayout -> CabalDirLayout
                   -> ProjectConfig
                   -> [UnresolvedSourcePackage]
                   -> IO ( ElaboratedInstallPlan  -- with store packages
                         , ElaboratedInstallPlan  -- with source packages
                         , ElaboratedSharedConfig )
                      -- ^ @(improvedPlan, elaboratedPlan, _, _)@
rebuildInstallPlan verbosity
                   distDirLayout@DistDirLayout {
                     distProjectRootDirectory,
                     distProjectCacheFile
                   }
                   CabalDirLayout {
                     cabalStoreDirLayout
                   } = \projectConfig localPackages ->
    runRebuild distProjectRootDirectory $ do
    progsearchpath <- liftIO $ getSystemSearchPath
    let projectConfigMonitored = projectConfig { projectConfigBuildOnly = mempty }

    -- The overall improved plan is cached
    rerunIfChanged verbosity fileMonitorImprovedPlan
                   -- react to changes in the project config,
                   -- the package .cabal files and the path
                   (projectConfigMonitored, localPackages, progsearchpath) $ do

      -- And so is the elaborated plan that the improved plan based on
      (elaboratedPlan, elaboratedShared) <-
        rerunIfChanged verbosity fileMonitorElaboratedPlan
                       (projectConfigMonitored, localPackages,
                        progsearchpath) $ do

          compilerEtc   <- phaseConfigureCompiler projectConfig
          _             <- phaseConfigurePrograms projectConfig compilerEtc
          (solverPlan, pkgConfigDB)
                        <- phaseRunSolver         projectConfig
                                                  compilerEtc
                                                  localPackages
          (elaboratedPlan,
           elaboratedShared) <- phaseElaboratePlan projectConfig
                                                   compilerEtc pkgConfigDB
                                                   solverPlan
                                                   localPackages

          phaseMaintainPlanOutputs elaboratedPlan elaboratedShared
          return (elaboratedPlan, elaboratedShared)

      -- The improved plan changes each time we install something, whereas
      -- the underlying elaborated plan only changes when input config
      -- changes, so it's worth caching them separately.
      improvedPlan <- phaseImprovePlan elaboratedPlan elaboratedShared

      return (improvedPlan, elaboratedPlan, elaboratedShared)

  where
    fileMonitorCompiler       = newFileMonitorInCacheDir "compiler"
    fileMonitorSolverPlan     = newFileMonitorInCacheDir "solver-plan"
    fileMonitorSourceHashes   = newFileMonitorInCacheDir "source-hashes"
    fileMonitorElaboratedPlan = newFileMonitorInCacheDir "elaborated-plan"
    fileMonitorImprovedPlan   = newFileMonitorInCacheDir "improved-plan"

    newFileMonitorInCacheDir :: Eq a => FilePath -> FileMonitor a b
    newFileMonitorInCacheDir  = newFileMonitor . distProjectCacheFile


    -- Configure the compiler we're using.
    --
    -- This is moderately expensive and doesn't change that often so we cache
    -- it independently.
    --
    phaseConfigureCompiler :: ProjectConfig
                           -> Rebuild (Compiler, Platform, ProgramDb)
    phaseConfigureCompiler ProjectConfig {
                             projectConfigShared = ProjectConfigShared {
                               projectConfigHcFlavor,
                               projectConfigHcPath,
                               projectConfigHcPkg
                             },
                             projectConfigLocalPackages = PackageConfig {
                               packageConfigProgramPaths,
                               packageConfigProgramArgs,
                               packageConfigProgramPathExtra
                             }
                           } = do
        progsearchpath <- liftIO $ getSystemSearchPath
        rerunIfChanged verbosity fileMonitorCompiler
                       (hcFlavor, hcPath, hcPkg, progsearchpath,
                        packageConfigProgramPaths,
                        packageConfigProgramArgs,
                        packageConfigProgramPathExtra) $ do

          liftIO $ info verbosity "Compiler settings changed, reconfiguring..."
          result@(_, _, progdb') <- liftIO $
            Cabal.configCompilerEx
              hcFlavor hcPath hcPkg
              progdb verbosity

        -- Note that we added the user-supplied program locations and args
        -- for /all/ programs, not just those for the compiler prog and
        -- compiler-related utils. In principle we don't know which programs
        -- the compiler will configure (and it does vary between compilers).
        -- We do know however that the compiler will only configure the
        -- programs it cares about, and those are the ones we monitor here.
          monitorFiles (programsMonitorFiles progdb')

          return result
      where
        hcFlavor = flagToMaybe projectConfigHcFlavor
        hcPath   = flagToMaybe projectConfigHcPath
        hcPkg    = flagToMaybe projectConfigHcPkg
        progdb   =
            userSpecifyPaths (Map.toList (getMapLast packageConfigProgramPaths))
          . userSpecifyArgss (Map.toList (getMapMappend packageConfigProgramArgs))
          . modifyProgramSearchPath
              (++ [ ProgramSearchPathDir dir
                  | dir <- fromNubList packageConfigProgramPathExtra ])
          $ defaultProgramDb


    -- Configuring other programs.
    --
    -- Having configred the compiler, now we configure all the remaining
    -- programs. This is to check we can find them, and to monitor them for
    -- changes.
    --
    -- TODO: [required eventually] we don't actually do this yet.
    --
    -- We rely on the fact that the previous phase added the program config for
    -- all local packages, but that all the programs configured so far are the
    -- compiler program or related util programs.
    --
    phaseConfigurePrograms :: ProjectConfig
                           -> (Compiler, Platform, ProgramDb)
                           -> Rebuild ()
    phaseConfigurePrograms projectConfig (_, _, compilerprogdb) = do
        -- Users are allowed to specify program locations independently for
        -- each package (e.g. to use a particular version of a pre-processor
        -- for some packages). However they cannot do this for the compiler
        -- itself as that's just not going to work. So we check for this.
        liftIO $ checkBadPerPackageCompilerPaths
          (configuredPrograms compilerprogdb)
          (getMapMappend (projectConfigSpecificPackage projectConfig))

        --TODO: [required eventually] find/configure other programs that the
        -- user specifies.

        --TODO: [required eventually] find/configure all build-tools
        -- but note that some of them may be built as part of the plan.


    -- Run the solver to get the initial install plan.
    -- This is expensive so we cache it independently.
    --
    phaseRunSolver :: ProjectConfig
                   -> (Compiler, Platform, ProgramDb)
                   -> [UnresolvedSourcePackage]
                   -> Rebuild (SolverInstallPlan, PkgConfigDb)
    phaseRunSolver projectConfig@ProjectConfig {
                     projectConfigShared,
                     projectConfigBuildOnly
                   }
                   (compiler, platform, progdb)
                   localPackages =
        rerunIfChanged verbosity fileMonitorSolverPlan
                       (solverSettings,
                        localPackages, localPackagesEnabledStanzas,
                        compiler, platform, programDbSignature progdb) $ do

          installedPkgIndex <- getInstalledPackages verbosity
                                                    compiler progdb platform
                                                    corePackageDbs
          sourcePkgDb       <- getSourcePackages verbosity withRepoCtx
                                 (solverSettingIndexState solverSettings)
          pkgConfigDB       <- getPkgConfigDb verbosity progdb

          --TODO: [code cleanup] it'd be better if the Compiler contained the
          -- ConfiguredPrograms that it needs, rather than relying on the progdb
          -- since we don't need to depend on all the programs here, just the
          -- ones relevant for the compiler.

          liftIO $ do
            solver <- chooseSolver verbosity
                                   (solverSettingSolver solverSettings)
                                   (compilerInfo compiler)

            notice verbosity "Resolving dependencies..."
            plan <- foldProgress logMsg (die' verbosity) return $
              planPackages verbosity compiler platform solver solverSettings
                           installedPkgIndex sourcePkgDb pkgConfigDB
                           localPackages localPackagesEnabledStanzas
            return (plan, pkgConfigDB)
      where
        corePackageDbs = [GlobalPackageDB]
        withRepoCtx    = projectConfigWithSolverRepoContext verbosity
                           projectConfigShared
                           projectConfigBuildOnly
        solverSettings = resolveSolverSettings projectConfig
        logMsg message rest = debugNoWrap verbosity message >> rest

        localPackagesEnabledStanzas =
          Map.fromList
            [ (pkgname, stanzas)
            | pkg <- localPackages
            , let pkgname            = packageName pkg
                  testsEnabled       = lookupLocalPackageConfig
                                         packageConfigTests
                                         projectConfig pkgname
                  benchmarksEnabled  = lookupLocalPackageConfig
                                         packageConfigBenchmarks
                                         projectConfig pkgname
                  stanzas =
                    Map.fromList $
                      [ (TestStanzas, enabled)
                      | enabled <- flagToList testsEnabled ]
                   ++ [ (BenchStanzas , enabled)
                      | enabled <- flagToList benchmarksEnabled ]
            ]

    -- Elaborate the solver's install plan to get a fully detailed plan. This
    -- version of the plan has the final nix-style hashed ids.
    --
    phaseElaboratePlan :: ProjectConfig
                       -> (Compiler, Platform, ProgramDb)
                       -> PkgConfigDb
                       -> SolverInstallPlan
                       -> [SourcePackage loc]
                       -> Rebuild ( ElaboratedInstallPlan
                                  , ElaboratedSharedConfig )
    phaseElaboratePlan ProjectConfig {
                         projectConfigShared,
                         projectConfigLocalPackages,
                         projectConfigSpecificPackage,
                         projectConfigBuildOnly
                       }
                       (compiler, platform, progdb) pkgConfigDB
                       solverPlan localPackages = do

        liftIO $ debug verbosity "Elaborating the install plan..."

        sourcePackageHashes <-
          rerunIfChanged verbosity fileMonitorSourceHashes
                         (packageLocationsSignature solverPlan) $
            getPackageSourceHashes verbosity withRepoCtx solverPlan

        defaultInstallDirs <- liftIO $ userInstallDirTemplates compiler
        (elaboratedPlan, elaboratedShared)
          <- liftIO . runLogProgress verbosity $
              elaborateInstallPlan
                verbosity
                platform compiler progdb pkgConfigDB
                distDirLayout
                cabalStoreDirLayout
                solverPlan
                localPackages
                sourcePackageHashes
                defaultInstallDirs
                projectConfigShared
                projectConfigLocalPackages
                (getMapMappend projectConfigSpecificPackage)
        let instantiatedPlan = instantiateInstallPlan elaboratedPlan
        liftIO $ debugNoWrap verbosity (InstallPlan.showInstallPlan instantiatedPlan)
        return (instantiatedPlan, elaboratedShared)
      where
        withRepoCtx = projectConfigWithSolverRepoContext verbosity
                        projectConfigShared
                        projectConfigBuildOnly

    -- Update the files we maintain that reflect our current build environment.
    -- In particular we maintain a JSON representation of the elaborated
    -- install plan (but not the improved plan since that reflects the state
    -- of the build rather than just the input environment).
    --
    phaseMaintainPlanOutputs :: ElaboratedInstallPlan
                             -> ElaboratedSharedConfig
                             -> Rebuild ()
    phaseMaintainPlanOutputs elaboratedPlan elaboratedShared = liftIO $ do
        debug verbosity "Updating plan.json"
        writePlanExternalRepresentation
          distDirLayout
          elaboratedPlan
          elaboratedShared


    -- Improve the elaborated install plan. The elaborated plan consists
    -- mostly of source packages (with full nix-style hashed ids). Where
    -- corresponding installed packages already exist in the store, replace
    -- them in the plan.
    --
    -- Note that we do monitor the store's package db here, so we will redo
    -- this improvement phase when the db changes -- including as a result of
    -- executing a plan and installing things.
    --
    phaseImprovePlan :: ElaboratedInstallPlan
                     -> ElaboratedSharedConfig
                     -> Rebuild ElaboratedInstallPlan
    phaseImprovePlan elaboratedPlan elaboratedShared = do

        liftIO $ debug verbosity "Improving the install plan..."
        storePkgIdSet <- getStoreEntries cabalStoreDirLayout compid
        let improvedPlan = improveInstallPlanWithInstalledPackages
                             storePkgIdSet
                             elaboratedPlan
        liftIO $ debugNoWrap verbosity (InstallPlan.showInstallPlan improvedPlan)
        -- TODO: [nice to have] having checked which packages from the store
        -- we're using, it may be sensible to sanity check those packages
        -- by loading up the compiler package db and checking everything
        -- matches up as expected, e.g. no dangling deps, files deleted.
        return improvedPlan
      where
        compid = compilerId (pkgConfigCompiler elaboratedShared)


programsMonitorFiles :: ProgramDb -> [MonitorFilePath]
programsMonitorFiles progdb =
    [ monitor
    | prog    <- configuredPrograms progdb
    , monitor <- monitorFileSearchPath (programMonitorFiles prog)
                                       (programPath prog)
    ]

-- | Select the bits of a 'ProgramDb' to monitor for value changes.
-- Use 'programsMonitorFiles' for the files to monitor.
--
programDbSignature :: ProgramDb -> [ConfiguredProgram]
programDbSignature progdb =
    [ prog { programMonitorFiles = []
           , programOverrideEnv  = filter ((/="PATH") . fst)
                                          (programOverrideEnv prog) }
    | prog <- configuredPrograms progdb ]

getInstalledPackages :: Verbosity
                     -> Compiler -> ProgramDb -> Platform
                     -> PackageDBStack
                     -> Rebuild InstalledPackageIndex
getInstalledPackages verbosity compiler progdb platform packagedbs = do
    monitorFiles . map monitorFileOrDirectory
      =<< liftIO (IndexUtils.getInstalledPackagesMonitorFiles
                    verbosity compiler
                    packagedbs progdb platform)
    liftIO $ IndexUtils.getInstalledPackages
               verbosity compiler
               packagedbs progdb

{-
--TODO: [nice to have] use this but for sanity / consistency checking
getPackageDBContents :: Verbosity
                     -> Compiler -> ProgramDb -> Platform
                     -> PackageDB
                     -> Rebuild InstalledPackageIndex
getPackageDBContents verbosity compiler progdb platform packagedb = do
    monitorFiles . map monitorFileOrDirectory
      =<< liftIO (IndexUtils.getInstalledPackagesMonitorFiles
                    verbosity compiler
                    [packagedb] progdb platform)
    liftIO $ do
      createPackageDBIfMissing verbosity compiler progdb packagedb
      Cabal.getPackageDBContents verbosity compiler
                                 packagedb progdb
-}

getSourcePackages :: Verbosity -> (forall a. (RepoContext -> IO a) -> IO a)
                  -> Maybe IndexUtils.IndexState -> Rebuild SourcePackageDb
getSourcePackages verbosity withRepoCtx idxState = do
    (sourcePkgDb, repos) <-
      liftIO $
        withRepoCtx $ \repoctx -> do
          sourcePkgDb <- IndexUtils.getSourcePackagesAtIndexState verbosity
                                                                  repoctx idxState
          return (sourcePkgDb, repoContextRepos repoctx)

    mapM_ needIfExists
        . IndexUtils.getSourcePackagesMonitorFiles
        $ repos
    return sourcePkgDb


getPkgConfigDb :: Verbosity -> ProgramDb -> Rebuild PkgConfigDb
getPkgConfigDb verbosity progdb = do
    dirs <- liftIO $ getPkgConfigDbDirs verbosity progdb
    -- Just monitor the dirs so we'll notice new .pc files.
    -- Alternatively we could monitor all the .pc files too.
    mapM_ monitorDirectoryStatus dirs
    liftIO $ readPkgConfigDb verbosity progdb


-- | Select the config values to monitor for changes package source hashes.
packageLocationsSignature :: SolverInstallPlan
                          -> [(PackageId, PackageLocation (Maybe FilePath))]
packageLocationsSignature solverPlan =
    [ (packageId pkg, packageSource pkg)
    | SolverInstallPlan.Configured (SolverPackage { solverPkgSource = pkg})
        <- SolverInstallPlan.toList solverPlan
    ]


-- | Get the 'HashValue' for all the source packages where we use hashes,
-- and download any packages required to do so.
--
-- Note that we don't get hashes for local unpacked packages.
--
getPackageSourceHashes :: Verbosity
                       -> (forall a. (RepoContext -> IO a) -> IO a)
                       -> SolverInstallPlan
                       -> Rebuild (Map PackageId PackageSourceHash)
getPackageSourceHashes verbosity withRepoCtx solverPlan = do

    -- Determine if and where to get the package's source hash from.
    --
    let allPkgLocations :: [(PackageId, PackageLocation (Maybe FilePath))]
        allPkgLocations =
          [ (packageId pkg, packageSource pkg)
          | SolverInstallPlan.Configured (SolverPackage { solverPkgSource = pkg})
              <- SolverInstallPlan.toList solverPlan ]

        -- Tarballs that were local in the first place.
        -- We'll hash these tarball files directly.
        localTarballPkgs :: [(PackageId, FilePath)]
        localTarballPkgs =
          [ (pkgid, tarball)
          | (pkgid, LocalTarballPackage tarball) <- allPkgLocations ]

        -- Tarballs from remote URLs. We must have downloaded these already
        -- (since we extracted the .cabal file earlier)
        --TODO: [required eventually] finish remote tarball functionality
--        allRemoteTarballPkgs =
--          [ (pkgid, )
--          | (pkgid, RemoteTarballPackage ) <- allPkgLocations ]

        -- Tarballs from repositories, either where the repository provides
        -- hashes as part of the repo metadata, or where we will have to
        -- download and hash the tarball.
        repoTarballPkgsWithMetadata    :: [(PackageId, Repo)]
        repoTarballPkgsWithoutMetadata :: [(PackageId, Repo)]
        (repoTarballPkgsWithMetadata,
         repoTarballPkgsWithoutMetadata) =
          partitionEithers
          [ case repo of
              RepoSecure{} -> Left  (pkgid, repo)
              _            -> Right (pkgid, repo)
          | (pkgid, RepoTarballPackage repo _ _) <- allPkgLocations ]

    -- For tarballs from repos that do not have hashes available we now have
    -- to check if the packages were downloaded already.
    --
    (repoTarballPkgsToDownload,
     repoTarballPkgsDownloaded)
      <- fmap partitionEithers $
         liftIO $ sequence
           [ do mtarball <- checkRepoTarballFetched repo pkgid
                case mtarball of
                  Nothing      -> return (Left  (pkgid, repo))
                  Just tarball -> return (Right (pkgid, tarball))
           | (pkgid, repo) <- repoTarballPkgsWithoutMetadata ]

    (hashesFromRepoMetadata,
     repoTarballPkgsNewlyDownloaded) <-
      -- Avoid having to initialise the repository (ie 'withRepoCtx') if we
      -- don't have to. (The main cost is configuring the http client.)
      if null repoTarballPkgsToDownload && null repoTarballPkgsWithMetadata
      then return (Map.empty, [])
      else liftIO $ withRepoCtx $ \repoctx -> do

      -- For tarballs from repos that do have hashes available as part of the
      -- repo metadata we now load up the index for each repo and retrieve
      -- the hashes for the packages
      --
      hashesFromRepoMetadata <-
        Sec.uncheckClientErrors $ --TODO: [code cleanup] wrap in our own exceptions
        fmap (Map.fromList . concat) $
        sequence
          -- Reading the repo index is expensive so we group the packages by repo
          [ repoContextWithSecureRepo repoctx repo $ \secureRepo ->
              Sec.withIndex secureRepo $ \repoIndex ->
                sequence
                  [ do hash <- Sec.trusted <$> -- strip off Trusted tag
                               Sec.indexLookupHash repoIndex pkgid
                       -- Note that hackage-security currently uses SHA256
                       -- but this API could in principle give us some other
                       -- choice in future.
                       return (pkgid, hashFromTUF hash)
                  | pkgid <- pkgids ]
          | (repo, pkgids) <-
                map (\grp@((_,repo):_) -> (repo, map fst grp))
              . groupBy ((==)    `on` (remoteRepoName . repoRemote . snd))
              . sortBy  (compare `on` (remoteRepoName . repoRemote . snd))
              $ repoTarballPkgsWithMetadata
          ]

      -- For tarballs from repos that do not have hashes available, download
      -- the ones we previously determined we need.
      --
      repoTarballPkgsNewlyDownloaded <-
        sequence
          [ do tarball <- fetchRepoTarball verbosity repoctx repo pkgid
               return (pkgid, tarball)
          | (pkgid, repo) <- repoTarballPkgsToDownload ]

      return (hashesFromRepoMetadata,
              repoTarballPkgsNewlyDownloaded)

    -- Hash tarball files for packages where we have to do that. This includes
    -- tarballs that were local in the first place, plus tarballs from repos,
    -- either previously cached or freshly downloaded.
    --
    let allTarballFilePkgs :: [(PackageId, FilePath)]
        allTarballFilePkgs = localTarballPkgs
                          ++ repoTarballPkgsDownloaded
                          ++ repoTarballPkgsNewlyDownloaded
    hashesFromTarballFiles <- liftIO $
      fmap Map.fromList $
      sequence
        [ do srchash <- readFileHashValue tarball
             return (pkgid, srchash)
        | (pkgid, tarball) <- allTarballFilePkgs
        ]
    monitorFiles [ monitorFile tarball
                 | (_pkgid, tarball) <- allTarballFilePkgs ]

    -- Return the combination
    return $! hashesFromRepoMetadata
           <> hashesFromTarballFiles


-- ------------------------------------------------------------
-- * Installation planning
-- ------------------------------------------------------------

planPackages :: Verbosity
             -> Compiler
             -> Platform
             -> Solver -> SolverSettings
             -> InstalledPackageIndex
             -> SourcePackageDb
             -> PkgConfigDb
             -> [UnresolvedSourcePackage]
             -> Map PackageName (Map OptionalStanza Bool)
             -> Progress String String SolverInstallPlan
planPackages verbosity comp platform solver SolverSettings{..}
             installedPkgIndex sourcePkgDb pkgConfigDB
             localPackages pkgStanzasEnable =

    resolveDependencies
      platform (compilerInfo comp)
      pkgConfigDB solver
      resolverParams

  where

    --TODO: [nice to have] disable multiple instances restriction in the solver, but then
    -- make sure we can cope with that in the output.
    resolverParams =

        setMaxBackjumps solverSettingMaxBackjumps

      . setIndependentGoals solverSettingIndependentGoals

      . setReorderGoals solverSettingReorderGoals

      . setCountConflicts solverSettingCountConflicts

        --TODO: [required eventually] should only be configurable for custom installs
   -- . setAvoidReinstalls solverSettingAvoidReinstalls

        --TODO: [required eventually] should only be configurable for custom installs
   -- . setShadowPkgs solverSettingShadowPkgs

      . setStrongFlags solverSettingStrongFlags

      . setAllowBootLibInstalls solverSettingAllowBootLibInstalls

      . setSolverVerbosity verbosity

        --TODO: [required eventually] decide if we need to prefer installed for
        -- global packages, or prefer latest even for global packages. Perhaps
        -- should be configurable but with a different name than "upgrade-dependencies".
      . setPreferenceDefault PreferLatestForSelected
                           {-(if solverSettingUpgradeDeps
                                then PreferAllLatest
                                else PreferLatestForSelected)-}

      . removeLowerBounds solverSettingAllowOlder
      . removeUpperBounds solverSettingAllowNewer

      . addDefaultSetupDependencies (defaultSetupDeps comp platform
                                   . PD.packageDescription
                                   . packageDescription)

      . addSetupCabalMinVersionConstraint (mkVersion [1,20])
          -- While we can talk to older Cabal versions (we need to be able to
          -- do so for custom Setup scripts that require older Cabal lib
          -- versions), we have problems talking to some older versions that
          -- don't support certain features.
          --
          -- For example, Cabal-1.16 and older do not know about build targets.
          -- Even worse, 1.18 and older only supported the --constraint flag
          -- with source package ids, not --dependency with installed package
          -- ids. That is bad because we cannot reliably select the right
          -- dependencies in the presence of multiple instances (i.e. the
          -- store). See issue #3932. So we require Cabal 1.20 as a minimum.

      . addPreferences
          -- preferences from the config file or command line
          [ PackageVersionPreference name ver
          | Dependency name ver <- solverSettingPreferences ]

      . addConstraints
          -- version constraints from the config file or command line
            [ LabeledPackageConstraint (userToPackageConstraint pc) src
            | (pc, src) <- solverSettingConstraints ]

      . addPreferences
          -- enable stanza preference where the user did not specify
          [ PackageStanzasPreference pkgname stanzas
          | pkg <- localPackages
          , let pkgname = packageName pkg
                stanzaM = Map.findWithDefault Map.empty pkgname pkgStanzasEnable
                stanzas = [ stanza | stanza <- [minBound..maxBound]
                          , Map.lookup stanza stanzaM == Nothing ]
          , not (null stanzas)
          ]

      . addConstraints
          -- enable stanza constraints where the user asked to enable
          [ LabeledPackageConstraint
              (PackageConstraint (scopeToplevel pkgname)
                                 (PackagePropertyStanzas stanzas))
              ConstraintSourceConfigFlagOrTarget
          | pkg <- localPackages
          , let pkgname = packageName pkg
                stanzaM = Map.findWithDefault Map.empty pkgname pkgStanzasEnable
                stanzas = [ stanza | stanza <- [minBound..maxBound]
                          , Map.lookup stanza stanzaM == Just True ]
          , not (null stanzas)
          ]

      . addConstraints
          --TODO: [nice to have] should have checked at some point that the
          -- package in question actually has these flags.
          [ LabeledPackageConstraint
              (PackageConstraint (scopeToplevel pkgname)
                                 (PackagePropertyFlags flags))
              ConstraintSourceConfigFlagOrTarget
          | (pkgname, flags) <- Map.toList solverSettingFlagAssignments ]

      . addConstraints
          --TODO: [nice to have] we have user-supplied flags for unspecified
          -- local packages (as well as specific per-package flags). For the
          -- former we just apply all these flags to all local targets which
          -- is silly. We should check if the flags are appropriate.
          [ LabeledPackageConstraint
              (PackageConstraint (scopeToplevel pkgname)
                                 (PackagePropertyFlags flags))
              ConstraintSourceConfigFlagOrTarget
          | let flags = solverSettingFlagAssignment
          , not (null flags)
          , pkg <- localPackages
          , let pkgname = packageName pkg ]

      $ stdResolverParams

    stdResolverParams =
      -- Note: we don't use the standardInstallPolicy here, since that uses
      -- its own addDefaultSetupDependencies that is not appropriate for us.
      basicInstallPolicy
        installedPkgIndex sourcePkgDb
        (map SpecificSourcePackage localPackages)


------------------------------------------------------------------------------
-- * Install plan post-processing
------------------------------------------------------------------------------

-- This phase goes from the InstallPlan we get from the solver and has to
-- make an elaborated install plan.
--
-- We go in two steps:
--
--  1. elaborate all the source packages that the solver has chosen.
--  2. swap source packages for pre-existing installed packages wherever
--     possible.
--
-- We do it in this order, elaborating and then replacing, because the easiest
-- way to calculate the installed package ids used for the replacement step is
-- from the elaborated configuration for each package.




------------------------------------------------------------------------------
-- * Install plan elaboration
------------------------------------------------------------------------------

-- Note [SolverId to ConfiguredId]
-- ~~~~~~~~~~~~~~~~~~~~~~~~~~~~~~~
-- Dependency solving is a per package affair, so after we're done, we
-- end up with 'SolverInstallPlan' that records in 'solverPkgLibDeps'
-- and 'solverPkgExeDeps' what packages provide the libraries and executables
-- needed by each component of the package (phew!)  For example, if I have
--
--      library
--          build-depends: lib
--          build-tool-depends: pkg:exe1
--          build-tools: alex
--
-- After dependency solving, I find out that this library component has
-- library dependencies on lib-0.2, and executable dependencies on pkg-0.1
-- and alex-0.3 (other components of the package may have different
-- dependencies).  Note that I've "lost" the knowledge that I depend
-- *specifically* on the exe1 executable from pkg.
--
-- So, we have a this graph of packages, and we need to transform it into
-- a graph of components which we are actually going to build.  In particular:
--
-- NODE changes from PACKAGE (SolverPackage) to COMPONENTS (ElaboratedConfiguredPackage)
-- EDGE changes from PACKAGE DEP (SolverId) to COMPONENT DEPS (ConfiguredId)
--
-- In both cases, what was previously a single node/edge may turn into multiple
-- nodes/edges.  Multiple components, because there may be multiple components
-- in a package; multiple component deps, because we may depend upon multiple
-- executables from the same package (and maybe, some day, multiple libraries
-- from the same package.)
--
-- Let's talk about how to do this transformation. Naively, we might consider
-- just processing each package, converting it into (zero or) one or more
-- components.  But we also have to update the edges; this leads to
-- two complications:
--
--      1. We don't know what the ConfiguredId of a component is until
--      we've configured it, but we cannot configure a component unless
--      we know the ConfiguredId of all its dependencies.  Thus, we must
--      process the 'SolverInstallPlan' in topological order.
--
--      2. When we process a package, we know the SolverIds of its
--      dependencies, but we have to do some work to turn these into
--      ConfiguredIds.  For example, in the case of build-tool-depends, the
--      SolverId isn't enough to uniquely determine the ConfiguredId we should
--      elaborate to: we have to look at the executable name attached to
--      the package name in the package description to figure it out.
--      At the same time, we NEED to use the SolverId, because there might
--      be multiple versions of the same package in the build plan
--      (due to setup dependencies); we can't just look up the package name
--      from the package description.
--
-- However, we do have the following INVARIANT: a component never directly
-- depends on multiple versions of the same package.  Thus, we can
-- adopt the following strategy:
--
--      * When a package is transformed into components, record
--        a mapping from SolverId to ALL of the components
--        which were elaborated.
--
--      * When we look up an edge, we use our knowledge of the
--        component name to *filter* the list of components into
--        the ones we actually wanted to refer to.
--
-- By the way, we can tell that SolverInstallPlan is not the "right" type
-- because a SolverId cannot adequately represent all possible dependency
-- solver states: we may need to record foo-0.1 multiple times in
-- the solver install plan with different dependencies.  The solver probably
-- doesn't handle this correctly... but it should.  The right way to solve
-- this is to come up with something very much like a 'ConfiguredId', in that
-- it incorporates the version choices of its dependencies, but less
-- fine grained.  Fortunately, this doesn't seem to have affected anyone,
-- but it is good to watch out about.


-- | Produce an elaborated install plan using the policy for local builds with
-- a nix-style shared store.
--
-- In theory should be able to make an elaborated install plan with a policy
-- matching that of the classic @cabal install --user@ or @--global@
--
elaborateInstallPlan
  :: Verbosity -> Platform -> Compiler -> ProgramDb -> PkgConfigDb
  -> DistDirLayout
  -> StoreDirLayout
  -> SolverInstallPlan
  -> [SourcePackage loc]
  -> Map PackageId PackageSourceHash
  -> InstallDirs.InstallDirTemplates
  -> ProjectConfigShared
  -> PackageConfig
  -> Map PackageName PackageConfig
  -> LogProgress (ElaboratedInstallPlan, ElaboratedSharedConfig)
elaborateInstallPlan verbosity platform compiler compilerprogdb pkgConfigDB
                     distDirLayout@DistDirLayout{..}
                     storeDirLayout@StoreDirLayout{storePackageDBStack}
                     solverPlan localPackages
                     sourcePackageHashes
                     defaultInstallDirs
                     sharedPackageConfig
                     localPackagesConfig
                     perPackageConfig = do
    x <- elaboratedInstallPlan
    return (x, elaboratedSharedConfig)
  where
    elaboratedSharedConfig =
      ElaboratedSharedConfig {
        pkgConfigPlatform      = platform,
        pkgConfigCompiler      = compiler,
        pkgConfigCompilerProgs = compilerprogdb
      }

    preexistingInstantiatedPkgs =
        Map.fromList (mapMaybe f (SolverInstallPlan.toList solverPlan))
      where
        f (SolverInstallPlan.PreExisting inst)
            | let ipkg = instSolverPkgIPI inst
            , not (IPI.indefinite ipkg)
            = Just (IPI.installedUnitId ipkg,
                     (FullUnitId (IPI.installedComponentId ipkg)
                                 (Map.fromList (IPI.instantiatedWith ipkg))))
        f _ = Nothing

    elaboratedInstallPlan =
      flip InstallPlan.fromSolverInstallPlanWithProgress solverPlan $ \mapDep planpkg ->
        case planpkg of
          SolverInstallPlan.PreExisting pkg ->
            return [InstallPlan.PreExisting (instSolverPkgIPI pkg)]

          SolverInstallPlan.Configured  pkg ->
            let inplace_doc | shouldBuildInplaceOnly pkg = text "inplace"
                            | otherwise                  = Disp.empty
            in addProgressCtx (text "In the" <+> inplace_doc <+> text "package" <+>
                             quotes (disp (packageId pkg))) $
               map InstallPlan.Configured <$> elaborateSolverToComponents mapDep pkg

    -- NB: We don't INSTANTIATE packages at this point.  That's
    -- a post-pass.  This makes it simpler to compute dependencies.
    elaborateSolverToComponents
        :: (SolverId -> [ElaboratedPlanPackage])
        -> SolverPackage UnresolvedPkgLoc
        -> LogProgress [ElaboratedConfiguredPackage]
    elaborateSolverToComponents mapDep spkg@(SolverPackage _ _ _ deps0 exe_deps0)
        = case mkComponentsGraph (elabEnabledSpec elab0) pd of
           Right g -> do
            let src_comps = componentsGraphToList g
            infoProgress $ hang (text "Component graph for" <+> disp pkgid <<>> colon)
                            4 (dispComponentsWithDeps src_comps)
            (_, comps) <- mapAccumM buildComponent
                            (Map.empty, Map.empty, Map.empty)
                            (map fst src_comps)
            let not_per_component_reasons = why_not_per_component src_comps
            if null not_per_component_reasons
                then return comps
                else do checkPerPackageOk comps not_per_component_reasons
                        return [elaborateSolverToPackage mapDep spkg g $
                                comps ++ maybeToList setupComponent]
           Left cns ->
            dieProgress $
                hang (text "Dependency cycle between the following components:") 4
                     (vcat (map (text . componentNameStanza) cns))
      where
        -- You are eligible to per-component build if this list is empty
        why_not_per_component g
            = cuz_custom ++ cuz_spec ++ cuz_length ++ cuz_flag
          where
            cuz reason = [text reason]
            -- At this point in time, only non-Custom setup scripts
            -- are supported.  Implementing per-component builds with
            -- Custom would require us to create a new 'ElabSetup'
            -- type, and teach all of the code paths how to handle it.
            -- Once you've implemented this, swap it for the code below.
            cuz_custom =
                case PD.buildType (elabPkgDescription elab0) of
                    Nothing        -> cuz "build-type is not specified"
                    Just PD.Custom -> cuz "build-type is Custom"
                    Just _         -> []
            -- cabal-format versions prior to 1.8 have different build-depends semantics
            -- for now it's easier to just fallback to legacy-mode when specVersion < 1.8
            -- see, https://github.com/haskell/cabal/issues/4121
            cuz_spec
                | PD.specVersion pd >= mkVersion [1,8] = []
                | otherwise = cuz "cabal-version is less than 1.8"
            -- In the odd corner case that a package has no components at all
            -- then keep it as a whole package, since otherwise it turns into
            -- 0 component graph nodes and effectively vanishes. We want to
            -- keep it around at least for error reporting purposes.
            cuz_length
                | length g > 0 = []
                | otherwise    = cuz "there are no buildable components"
            -- For ease of testing, we let per-component builds be toggled
            -- at the top level
            cuz_flag
                | fromFlagOrDefault True (projectConfigPerComponent sharedPackageConfig)
                = []
                | otherwise = cuz "you passed --disable-per-component"

        -- | Sometimes a package may make use of features which are only
        -- supported in per-package mode.  If this is the case, we should
        -- give an error when this occurs.
        checkPerPackageOk comps reasons = do
            let is_sublib (CSubLibName _) = True
                is_sublib _ = False
            when (any (matchElabPkg is_sublib) comps) $
                dieProgress $
                    text "Internal libraries only supported with per-component builds." $$
                    text "Per-component builds were disabled because" <+>
                        fsep (punctuate comma reasons)
            -- TODO: Maybe exclude Backpack too

        elab0 = elaborateSolverToCommon mapDep spkg
        pkgid = elabPkgSourceId    elab0
        pd    = elabPkgDescription elab0

        -- TODO: This is just a skeleton to get elaborateSolverToPackage
        -- working correctly
        -- TODO: When we actually support building these components, we
        -- have to add dependencies on this from all other components
        setupComponent :: Maybe ElaboratedConfiguredPackage
        setupComponent
            | fromMaybe PD.Custom (PD.buildType (elabPkgDescription elab0)) == PD.Custom
            = Just elab0 {
                elabModuleShape = emptyModuleShape,
                elabUnitId = notImpl "elabUnitId",
                elabComponentId = notImpl "elabComponentId",
                elabLinkedInstantiatedWith = Map.empty,
                elabInstallDirs = notImpl "elabInstallDirs",
                elabPkgOrComp = ElabComponent (ElaboratedComponent {..})
              }
            | otherwise
            = Nothing
          where
            compSolverName      = CD.ComponentSetup
            compComponentName   = Nothing
            dep_pkgs = elaborateLibSolverId mapDep =<< CD.setupDeps deps0
            compLibDependencies
                = map configuredId dep_pkgs
            compLinkedLibDependencies = notImpl "compLinkedLibDependencies"
            compOrderLibDependencies = notImpl "compOrderLibDependencies"
            -- Not supported:
            compExeDependencies         = []
            compExeDependencyPaths      = []
            compPkgConfigDependencies   = []

            notImpl f =
                error $ "Distribution.Client.ProjectPlanning.setupComponent: " ++
                        f ++ " not implemented yet"


        buildComponent
            :: (ConfiguredComponentMap,
                LinkedComponentMap,
                Map ComponentId FilePath)
            -> Cabal.Component
            -> LogProgress
                ((ConfiguredComponentMap,
                  LinkedComponentMap,
                  Map ComponentId FilePath),
                ElaboratedConfiguredPackage)
        buildComponent (cc_map, lc_map, exe_map) comp =
          addProgressCtx (text "In the stanza" <+>
                          quotes (text (componentNameStanza cname))) $ do

            -- 1. Configure the component, but with a place holder ComponentId.
            cc0 <- toConfiguredComponent pd
                    (error "Distribution.Client.ProjectPlanning.cc_cid: filled in later")
                    (Map.unionWith Map.union external_cc_map cc_map) comp

            -- 2. Read out the dependencies from the ConfiguredComponent cc0
            let compLibDependencies =
                    -- Nub because includes can show up multiple times
                    ordNub (map (annotatedIdToConfiguredId . ci_ann_id)
                                (cc_includes cc0))
                compExeDependencies =
                    map annotatedIdToConfiguredId
                        (cc_exe_deps cc0)
                compExeDependencyPaths =
                    [ (annotatedIdToConfiguredId aid', path)
                    | aid' <- cc_exe_deps cc0
                    , Just path <- [Map.lookup (ann_id aid') exe_map1]]
                elab_comp = ElaboratedComponent {..}

            -- 3. Construct a preliminary ElaboratedConfiguredPackage,
            -- and use this to compute the component ID.  Fix up cc_id
            -- correctly.
            let elab1 = elab0 {
                        elabPkgOrComp = ElabComponent $ elab_comp
                     }
                cid = case elabBuildStyle elab0 of
                        BuildInplaceOnly ->
                          mkComponentId $
                            display pkgid ++ "-inplace" ++
                              (case Cabal.componentNameString cname of
                                  Nothing -> ""
                                  Just s -> "-" ++ display s)
                        BuildAndInstall ->
                          hashedInstalledPackageId
                            (packageHashInputs
                                elaboratedSharedConfig
                                elab1) -- knot tied
                cc = cc0 { cc_ann_id = fmap (const cid) (cc_ann_id cc0) }
            infoProgress $ dispConfiguredComponent cc

            -- 4. Perform mix-in linking
            let lookup_uid def_uid =
                    case Map.lookup (unDefUnitId def_uid) preexistingInstantiatedPkgs of
                        Just full -> full
                        Nothing -> error ("lookup_uid: " ++ display def_uid)
            lc <- toLinkedComponent verbosity lookup_uid (elabPkgSourceId elab0)
                        (Map.union external_lc_map lc_map) cc
            infoProgress $ dispLinkedComponent lc
            -- NB: elab is setup to be the correct form for an
            -- indefinite library, or a definite library with no holes.
            -- We will modify it in 'instantiateInstallPlan' to handle
            -- instantiated packages.

            -- 5. Construct the final ElaboratedConfiguredPackage
            let
                elab = elab1 {
                    elabModuleShape = lc_shape lc,
                    elabUnitId      = abstractUnitId (lc_uid lc),
                    elabComponentId = lc_cid lc,
                    elabLinkedInstantiatedWith = Map.fromList (lc_insts lc),
                    elabPkgOrComp = ElabComponent $ elab_comp {
                        compLinkedLibDependencies = ordNub (map ci_id (lc_includes lc)),
                        compOrderLibDependencies =
                          ordNub (map (abstractUnitId . ci_id)
                                      (lc_includes lc ++ lc_sig_includes lc))
                      },
                    elabInstallDirs = install_dirs cid
                   }

            -- 6. Construct the updated local maps
            let cc_map'  = extendConfiguredComponentMap cc cc_map
                lc_map'  = extendLinkedComponentMap lc lc_map
                exe_map' = Map.insert cid (inplace_bin_dir elab) exe_map

            return ((cc_map', lc_map', exe_map'), elab)
          where
            compLinkedLibDependencies = error "buildComponent: compLinkedLibDependencies"
            compOrderLibDependencies = error "buildComponent: compOrderLibDependencies"

            cname = Cabal.componentName comp
            compComponentName = Just cname
            compSolverName = CD.componentNameToComponent cname

            -- NB: compLinkedLibDependencies and
            -- compOrderLibDependencies are defined when we define
            -- 'elab'.
            external_lib_dep_sids = CD.select (== compSolverName) deps0
            external_exe_dep_sids = CD.select (== compSolverName) exe_deps0
            -- TODO: The fact that lib SolverIds and exe SolverIds are
            -- jammed together here means that we're losing information!
            external_dep_sids = external_lib_dep_sids ++ external_exe_dep_sids
            external_dep_pkgs = concatMap mapDep external_dep_sids

            external_exe_map = Map.fromList $
                [ (getComponentId pkg, path)
                | pkg <- external_dep_pkgs
                , Just path <- [planPackageExePath pkg] ]
            exe_map1 = Map.union external_exe_map exe_map

            external_cc_map = Map.fromListWith Map.union
                            $ map mkCCMapping external_dep_pkgs
            external_lc_map = Map.fromList (map mkShapeMapping external_dep_pkgs)

            compPkgConfigDependencies =
                [ (pn, fromMaybe (error $ "compPkgConfigDependencies: impossible! "
                                            ++ display pn ++ " from "
                                            ++ display (elabPkgSourceId elab0))
                                 (pkgConfigDbPkgVersion pkgConfigDB pn))
                | PkgconfigDependency pn _ <- PD.pkgconfigDepends
                                                (Cabal.componentBuildInfo comp) ]

            install_dirs cid
              | shouldBuildInplaceOnly spkg
              -- use the ordinary default install dirs
              = (InstallDirs.absoluteInstallDirs
                   pkgid
                   (newSimpleUnitId cid)
                   (compilerInfo compiler)
                   InstallDirs.NoCopyDest
                   platform
                   defaultInstallDirs) {

                  -- absoluteInstallDirs sets these as 'undefined' but we have
                  -- to use them as "Setup.hs configure" args
                  InstallDirs.libsubdir  = "",
                  InstallDirs.libexecsubdir  = "",
                  InstallDirs.datasubdir = ""
                }

              | otherwise
              -- use special simplified install dirs
              = storePackageInstallDirs
                  storeDirLayout
                  (compilerId compiler)
                  cid

            inplace_bin_dir elab =
                binDirectoryFor
                    distDirLayout
                    elaboratedSharedConfig
                    elab $
                    case Cabal.componentNameString cname of
                             Just n -> display n
                             Nothing -> ""


    -- | Given a 'SolverId' referencing a dependency on a library, return
    -- the 'ElaboratedPlanPackage' corresponding to the library.  This
    -- returns at most one result.
    elaborateLibSolverId :: (SolverId -> [ElaboratedPlanPackage])
                         -> SolverId -> [ElaboratedPlanPackage]
    elaborateLibSolverId mapDep = filter (matchPlanPkg (== CLibName)) . mapDep

    -- | Given an 'ElaboratedPlanPackage', return the path to where the
    -- executable that this package represents would be installed.
    planPackageExePath :: ElaboratedPlanPackage -> Maybe FilePath
    planPackageExePath =
        -- Pre-existing executables are assumed to be in PATH
        -- already.  In fact, this should be impossible.
        InstallPlan.foldPlanPackage (const Nothing) $ \elab -> Just $
            binDirectoryFor
                distDirLayout
                elaboratedSharedConfig
                elab $
                    case elabPkgOrComp elab of
                        ElabPackage _ -> ""
                        ElabComponent comp ->
                            case fmap Cabal.componentNameString
                                      (compComponentName comp) of
                                Just (Just n) -> display n
                                _ -> ""

    elaborateSolverToPackage :: (SolverId -> [ElaboratedPlanPackage])
                             -> SolverPackage UnresolvedPkgLoc
                             -> ComponentsGraph
                             -> [ElaboratedConfiguredPackage]
                             -> ElaboratedConfiguredPackage
    elaborateSolverToPackage
        mapDep
        pkg@(SolverPackage (SourcePackage pkgid _gdesc _srcloc _descOverride)
                           _flags _stanzas _deps0 _exe_deps0)
        compGraph comps =
        -- Knot tying: the final elab includes the
        -- pkgInstalledId, which is calculated by hashing many
        -- of the other fields of the elaboratedPackage.
        elab
      where
        elab0@ElaboratedConfiguredPackage{..} = elaborateSolverToCommon mapDep pkg
        elab = elab0 {
                elabUnitId = newSimpleUnitId pkgInstalledId,
                elabComponentId = pkgInstalledId,
                elabLinkedInstantiatedWith = Map.empty,
                elabInstallDirs = install_dirs,
                elabPkgOrComp = ElabPackage $ ElaboratedPackage {..},
                elabModuleShape = modShape
            }

        modShape = case find (matchElabPkg (== CLibName)) comps of
                        Nothing -> emptyModuleShape
                        Just e -> Ty.elabModuleShape e

        pkgInstalledId
          | shouldBuildInplaceOnly pkg
          = mkComponentId (display pkgid ++ "-inplace")

          | otherwise
          = assert (isJust elabPkgSourceHash) $
            hashedInstalledPackageId
              (packageHashInputs
                elaboratedSharedConfig
                elab)  -- recursive use of elab

          | otherwise
          = error $ "elaborateInstallPlan: non-inplace package "
                 ++ " is missing a source hash: " ++ display pkgid

        -- Need to filter out internal dependencies, because they don't
        -- correspond to anything real anymore.
        isExt confid = confSrcId confid /= pkgid
        filterExt  = filter isExt
        filterExt' = filter (isExt . fst)

        pkgLibDependencies
            = buildComponentDeps (filterExt  . compLibDependencies)
        pkgExeDependencies
            = buildComponentDeps (filterExt  . compExeDependencies)
        pkgExeDependencyPaths
            = buildComponentDeps (filterExt' . compExeDependencyPaths)
        -- TODO: Why is this flat?
        pkgPkgConfigDependencies
            = CD.flatDeps $ buildComponentDeps compPkgConfigDependencies

        pkgDependsOnSelfLib
            = CD.fromList [ (CD.componentNameToComponent cn, [()])
                          | Graph.N _ cn _ <- fromMaybe [] mb_closure ]
          where
            mb_closure = Graph.revClosure compGraph [ k | k <- Graph.keys compGraph, is_lib k ]
            is_lib CLibName = True
            -- NB: this case should not occur, because sub-libraries
            -- are not supported without per-component builds
            is_lib (CSubLibName _) = True
            is_lib _ = False

        buildComponentDeps f
            = CD.fromList [ (compSolverName comp, f comp)
                          | ElaboratedConfiguredPackage{
                                elabPkgOrComp = ElabComponent comp
                            } <- comps
                          ]

        -- Filled in later
        pkgStanzasEnabled  = Set.empty

        install_dirs
          | shouldBuildInplaceOnly pkg
          -- use the ordinary default install dirs
          = (InstallDirs.absoluteInstallDirs
               pkgid
               (newSimpleUnitId pkgInstalledId)
               (compilerInfo compiler)
               InstallDirs.NoCopyDest
               platform
               defaultInstallDirs) {

              -- absoluteInstallDirs sets these as 'undefined' but we have to
              -- use them as "Setup.hs configure" args
              InstallDirs.libsubdir  = "",
              InstallDirs.libexecsubdir = "",
              InstallDirs.datasubdir = ""
            }

          | otherwise
          -- use special simplified install dirs
          = storePackageInstallDirs
              storeDirLayout
              (compilerId compiler)
              pkgInstalledId

    elaborateSolverToCommon :: (SolverId -> [ElaboratedPlanPackage])
                            -> SolverPackage UnresolvedPkgLoc
                            -> ElaboratedConfiguredPackage
    elaborateSolverToCommon mapDep
        pkg@(SolverPackage (SourcePackage pkgid gdesc srcloc descOverride)
                           flags stanzas deps0 _exe_deps0) =
        elaboratedPackage
      where
        elaboratedPackage = ElaboratedConfiguredPackage {..}

        -- These get filled in later
        elabUnitId          = error "elaborateSolverToCommon: elabUnitId"
        elabComponentId     = error "elaborateSolverToCommon: elabComponentId"
        elabInstantiatedWith = Map.empty
        elabLinkedInstantiatedWith = error "elaborateSolverToCommon: elabLinkedInstantiatedWith"
        elabPkgOrComp       = error "elaborateSolverToCommon: elabPkgOrComp"
        elabInstallDirs     = error "elaborateSolverToCommon: elabInstallDirs"
        elabModuleShape     = error "elaborateSolverToCommon: elabModuleShape"

        elabIsCanonical     = True
        elabPkgSourceId     = pkgid
        elabPkgDescription  = let Right (desc, _) =
                                    PD.finalizePD
                                    flags elabEnabledSpec (const True)
                                    platform (compilerInfo compiler)
                                    [] gdesc
                               in desc
        elabFlagAssignment  = flags
        elabFlagDefaults    = [ (Cabal.flagName flag, Cabal.flagDefault flag)
                              | flag <- PD.genPackageFlags gdesc ]

        elabEnabledSpec      = enableStanzas stanzas
        elabStanzasAvailable = Set.fromList stanzas
        elabStanzasRequested =
            -- NB: even if a package stanza is requested, if the package
            -- doesn't actually have any of that stanza we omit it from
            -- the request, to ensure that we don't decide that this
            -- package needs to be rebuilt.  (It needs to be done here,
            -- because the ElaboratedConfiguredPackage is where we test
            -- whether or not there have been changes.)
            Map.fromList $ [ (TestStanzas,  v) | v <- maybeToList tests
                                               , _ <- PD.testSuites elabPkgDescription ]
                        ++ [ (BenchStanzas, v) | v <- maybeToList benchmarks
                                               , _ <- PD.benchmarks elabPkgDescription ]
          where
            tests, benchmarks :: Maybe Bool
            tests      = perPkgOptionMaybe pkgid packageConfigTests
            benchmarks = perPkgOptionMaybe pkgid packageConfigBenchmarks

        -- This is a placeholder which will get updated by 'pruneInstallPlanPass1'
        -- and 'pruneInstallPlanPass2'.  We can't populate it here
        -- because whether or not tests/benchmarks should be enabled
        -- is heuristically calculated based on whether or not the
        -- dependencies of the test suite have already been installed,
        -- but this function doesn't know what is installed (since
        -- we haven't improved the plan yet), so we do it in another pass.
        -- Check the comments of those functions for more details.
        elabBuildTargets    = []
        elabTestTargets     = []
<<<<<<< HEAD
        elabBenchTargets     = []
=======
        elabBenchTargets    = []
>>>>>>> 2e05ad31
        elabReplTarget      = Nothing
        elabBuildHaddocks   = False

        elabPkgSourceLocation = srcloc
        elabPkgSourceHash   = Map.lookup pkgid sourcePackageHashes
        elabLocalToProject  = isLocalToProject pkg
        elabBuildStyle      = if shouldBuildInplaceOnly pkg
                                then BuildInplaceOnly else BuildAndInstall
        elabBuildPackageDBStack    = buildAndRegisterDbs
        elabRegisterPackageDBStack = buildAndRegisterDbs

        elabSetupScriptStyle       = packageSetupScriptStyle elabPkgDescription
        -- Computing the deps here is a little awful
        deps = fmap (concatMap (elaborateLibSolverId mapDep)) deps0
        elabSetupScriptCliVersion  = packageSetupScriptSpecVersion
                                      elabSetupScriptStyle elabPkgDescription deps
        elabSetupPackageDBStack    = buildAndRegisterDbs

        buildAndRegisterDbs
          | shouldBuildInplaceOnly pkg = inplacePackageDbs
          | otherwise                  = storePackageDbs

        elabPkgDescriptionOverride = descOverride

        elabVanillaLib    = perPkgOptionFlag pkgid True packageConfigVanillaLib --TODO: [required feature]: also needs to be handled recursively
        elabSharedLib     = pkgid `Set.member` pkgsUseSharedLibrary
        elabStaticLib     = perPkgOptionFlag pkgid False packageConfigStaticLib
        elabDynExe        = perPkgOptionFlag pkgid False packageConfigDynExe
        elabGHCiLib       = perPkgOptionFlag pkgid False packageConfigGHCiLib --TODO: [required feature] needs to default to enabled on windows still

        elabProfExe       = perPkgOptionFlag pkgid False packageConfigProf
        elabProfLib       = pkgid `Set.member` pkgsUseProfilingLibrary

        (elabProfExeDetail,
         elabProfLibDetail) = perPkgOptionLibExeFlag pkgid ProfDetailDefault
                               packageConfigProfDetail
                               packageConfigProfLibDetail
        elabCoverage      = perPkgOptionFlag pkgid False packageConfigCoverage

        elabOptimization  = perPkgOptionFlag pkgid NormalOptimisation packageConfigOptimization
        elabSplitObjs     = perPkgOptionFlag pkgid False packageConfigSplitObjs
        elabStripLibs     = perPkgOptionFlag pkgid False packageConfigStripLibs
        elabStripExes     = perPkgOptionFlag pkgid False packageConfigStripExes
        elabDebugInfo     = perPkgOptionFlag pkgid NoDebugInfo packageConfigDebugInfo

        -- Combine the configured compiler prog settings with the user-supplied
        -- config. For the compiler progs any user-supplied config was taken
        -- into account earlier when configuring the compiler so its ok that
        -- our configured settings for the compiler override the user-supplied
        -- config here.
        elabProgramPaths  = Map.fromList
                             [ (programId prog, programPath prog)
                             | prog <- configuredPrograms compilerprogdb ]
                        <> perPkgOptionMapLast pkgid packageConfigProgramPaths
        elabProgramArgs   = Map.fromList
                             [ (programId prog, args)
                             | prog <- configuredPrograms compilerprogdb
                             , let args = programOverrideArgs prog
                             , not (null args)
                             ]
                        <> perPkgOptionMapMappend pkgid packageConfigProgramArgs
        elabProgramPathExtra    = perPkgOptionNubList pkgid packageConfigProgramPathExtra
        elabConfigureScriptArgs = perPkgOptionList pkgid packageConfigConfigureArgs
        elabExtraLibDirs        = perPkgOptionList pkgid packageConfigExtraLibDirs
        elabExtraFrameworkDirs  = perPkgOptionList pkgid packageConfigExtraFrameworkDirs
        elabExtraIncludeDirs    = perPkgOptionList pkgid packageConfigExtraIncludeDirs
        elabProgPrefix          = perPkgOptionMaybe pkgid packageConfigProgPrefix
        elabProgSuffix          = perPkgOptionMaybe pkgid packageConfigProgSuffix


        elabHaddockHoogle       = perPkgOptionFlag pkgid False packageConfigHaddockHoogle
        elabHaddockHtml         = perPkgOptionFlag pkgid False packageConfigHaddockHtml
        elabHaddockHtmlLocation = perPkgOptionMaybe pkgid packageConfigHaddockHtmlLocation
        elabHaddockForeignLibs  = perPkgOptionFlag pkgid False packageConfigHaddockForeignLibs
        elabHaddockForHackage   = perPkgOptionFlag pkgid Cabal.ForDevelopment packageConfigHaddockForHackage
        elabHaddockExecutables  = perPkgOptionFlag pkgid False packageConfigHaddockExecutables
        elabHaddockTestSuites   = perPkgOptionFlag pkgid False packageConfigHaddockTestSuites
        elabHaddockBenchmarks   = perPkgOptionFlag pkgid False packageConfigHaddockBenchmarks
        elabHaddockInternal     = perPkgOptionFlag pkgid False packageConfigHaddockInternal
        elabHaddockCss          = perPkgOptionMaybe pkgid packageConfigHaddockCss
        elabHaddockHscolour     = perPkgOptionFlag pkgid False packageConfigHaddockHscolour
        elabHaddockHscolourCss  = perPkgOptionMaybe pkgid packageConfigHaddockHscolourCss
        elabHaddockContents     = perPkgOptionMaybe pkgid packageConfigHaddockContents

    perPkgOptionFlag  :: PackageId -> a ->  (PackageConfig -> Flag a) -> a
    perPkgOptionMaybe :: PackageId ->       (PackageConfig -> Flag a) -> Maybe a
    perPkgOptionList  :: PackageId ->       (PackageConfig -> [a])    -> [a]

    perPkgOptionFlag  pkgid def f = fromFlagOrDefault def (lookupPerPkgOption pkgid f)
    perPkgOptionMaybe pkgid     f = flagToMaybe (lookupPerPkgOption pkgid f)
    perPkgOptionList  pkgid     f = lookupPerPkgOption pkgid f
    perPkgOptionNubList    pkgid f = fromNubList   (lookupPerPkgOption pkgid f)
    perPkgOptionMapLast    pkgid f = getMapLast    (lookupPerPkgOption pkgid f)
    perPkgOptionMapMappend pkgid f = getMapMappend (lookupPerPkgOption pkgid f)

    perPkgOptionLibExeFlag pkgid def fboth flib = (exe, lib)
      where
        exe = fromFlagOrDefault def bothflag
        lib = fromFlagOrDefault def (bothflag <> libflag)

        bothflag = lookupPerPkgOption pkgid fboth
        libflag  = lookupPerPkgOption pkgid flib

    lookupPerPkgOption :: (Package pkg, Monoid m)
                       => pkg -> (PackageConfig -> m) -> m
    lookupPerPkgOption pkg f
      -- the project config specifies values that apply to packages local to
      -- but by default non-local packages get all default config values
      -- the project, and can specify per-package values for any package,
      | isLocalToProject pkg = local `mappend` perpkg
      | otherwise            =                 perpkg
      where
        local  = f localPackagesConfig
        perpkg = maybe mempty f (Map.lookup (packageName pkg) perPackageConfig)

    inplacePackageDbs = storePackageDbs
                     ++ [ distPackageDB (compilerId compiler) ]

    storePackageDbs   = storePackageDBStack (compilerId compiler)

    -- For this local build policy, every package that lives in a local source
    -- dir (as opposed to a tarball), or depends on such a package, will be
    -- built inplace into a shared dist dir. Tarball packages that depend on
    -- source dir packages will also get unpacked locally.
    shouldBuildInplaceOnly :: SolverPackage loc -> Bool
    shouldBuildInplaceOnly pkg = Set.member (packageId pkg)
                                            pkgsToBuildInplaceOnly

    pkgsToBuildInplaceOnly :: Set PackageId
    pkgsToBuildInplaceOnly =
        Set.fromList
      $ map packageId
      $ SolverInstallPlan.reverseDependencyClosure
          solverPlan
          [ PlannedId (packageId pkg)
          | pkg <- localPackages ]

    isLocalToProject :: Package pkg => pkg -> Bool
    isLocalToProject pkg = Set.member (packageId pkg)
                                      pkgsLocalToProject

    pkgsLocalToProject :: Set PackageId
    pkgsLocalToProject = Set.fromList [ packageId pkg | pkg <- localPackages ]

    pkgsUseSharedLibrary :: Set PackageId
    pkgsUseSharedLibrary =
        packagesWithLibDepsDownwardClosedProperty needsSharedLib
      where
        needsSharedLib pkg =
            fromMaybe compilerShouldUseSharedLibByDefault
                      (liftM2 (||) pkgSharedLib pkgDynExe)
          where
            pkgid        = packageId pkg
            pkgSharedLib = perPkgOptionMaybe pkgid packageConfigSharedLib
            pkgDynExe    = perPkgOptionMaybe pkgid packageConfigDynExe

    --TODO: [code cleanup] move this into the Cabal lib. It's currently open
    -- coded in Distribution.Simple.Configure, but should be made a proper
    -- function of the Compiler or CompilerInfo.
    compilerShouldUseSharedLibByDefault =
      case compilerFlavor compiler of
        GHC   -> GHC.isDynamic compiler
        GHCJS -> GHCJS.isDynamic compiler
        _     -> False

    pkgsUseProfilingLibrary :: Set PackageId
    pkgsUseProfilingLibrary =
        packagesWithLibDepsDownwardClosedProperty needsProfilingLib
      where
        needsProfilingLib pkg =
            fromFlagOrDefault False (profBothFlag <> profLibFlag)
          where
            pkgid        = packageId pkg
            profBothFlag = lookupPerPkgOption pkgid packageConfigProf
            profLibFlag  = lookupPerPkgOption pkgid packageConfigProfLib
            --TODO: [code cleanup] unused: the old deprecated packageConfigProfExe

    libDepGraph = Graph.fromDistinctList $
                    map NonSetupLibDepSolverPlanPackage
                        (SolverInstallPlan.toList solverPlan)

    packagesWithLibDepsDownwardClosedProperty property =
        Set.fromList
      . map packageId
      . fromMaybe []
      $ Graph.closure
          libDepGraph
          [ Graph.nodeKey pkg
          | pkg <- SolverInstallPlan.toList solverPlan
          , property pkg ] -- just the packages that satisfy the property
      --TODO: [nice to have] this does not check the config consistency,
      -- e.g. a package explicitly turning off profiling, but something
      -- depending on it that needs profiling. This really needs a separate
      -- package config validation/resolution pass.

      --TODO: [nice to have] config consistency checking:
      -- + profiling libs & exes, exe needs lib, recursive
      -- + shared libs & exes, exe needs lib, recursive
      -- + vanilla libs & exes, exe needs lib, recursive
      -- + ghci or shared lib needed by TH, recursive, ghc version dependent

-- TODO: Drop matchPlanPkg/matchElabPkg in favor of mkCCMapping

-- | Given a 'ElaboratedPlanPackage', report if it matches a 'ComponentName'.
matchPlanPkg :: (ComponentName -> Bool) -> ElaboratedPlanPackage -> Bool
matchPlanPkg p = InstallPlan.foldPlanPackage (p . ipiComponentName) (matchElabPkg p)

-- | Get the appropriate 'ComponentName' which identifies an installed
-- component.
ipiComponentName :: IPI.InstalledPackageInfo -> ComponentName
ipiComponentName ipkg =
    case IPI.sourceLibName ipkg of
        Nothing -> CLibName
        Just n  -> (CSubLibName n)

-- | Given a 'ElaboratedConfiguredPackage', report if it matches a
-- 'ComponentName'.
matchElabPkg :: (ComponentName -> Bool) -> ElaboratedConfiguredPackage -> Bool
matchElabPkg p elab =
    case elabPkgOrComp elab of
        ElabComponent comp -> maybe False p (compComponentName comp)
        ElabPackage _ ->
            -- So, what should we do here?  One possibility is to
            -- unconditionally return 'True', because whatever it is
            -- that we're looking for, it better be in this package.
            -- But this is a bit dodgy if the package doesn't actually
            -- have, e.g., a library.  Fortunately, it's not possible
            -- for the build of the library/executables to be toggled
            -- by 'pkgStanzasEnabled', so the only thing we have to
            -- test is if the component in question is *buildable.*
            any (p . componentName)
                (Cabal.pkgBuildableComponents (elabPkgDescription elab))

-- | Given an 'ElaboratedPlanPackage', generate the mapping from 'PackageName'
-- and 'ComponentName' to the 'ComponentId' that that should be used
-- in this case.
mkCCMapping :: ElaboratedPlanPackage
            -> (PackageName, Map ComponentName (AnnotatedId ComponentId))
mkCCMapping =
    InstallPlan.foldPlanPackage
       (\ipkg -> (packageName ipkg,
                    Map.singleton (ipiComponentName ipkg)
                                  -- TODO: libify
                                  (AnnotatedId {
                                    ann_id = IPI.installedComponentId ipkg,
                                    ann_pid = packageId ipkg,
                                    ann_cname = IPI.sourceComponentName ipkg
                                  })))
      $ \elab ->
        let mk_aid cn = AnnotatedId {
                            ann_id = elabComponentId elab,
                            ann_pid = packageId elab,
                            ann_cname = cn
                        }
        in (packageName elab,
            case elabPkgOrComp elab of
                ElabComponent comp ->
                    case compComponentName comp of
                        Nothing -> Map.empty
                        Just n  -> Map.singleton n (mk_aid n)
                ElabPackage _ ->
                    Map.fromList $
                        map (\comp -> let cn = Cabal.componentName comp in (cn, mk_aid cn))
                            (Cabal.pkgBuildableComponents (elabPkgDescription elab)))

-- | Given an 'ElaboratedPlanPackage', generate the mapping from 'ComponentId'
-- to the shape of this package, as per mix-in linking.
mkShapeMapping :: ElaboratedPlanPackage
               -> (ComponentId, (OpenUnitId, ModuleShape))
mkShapeMapping dpkg =
    (getComponentId dpkg, (indef_uid, shape))
  where
    (dcid, shape) =
        InstallPlan.foldPlanPackage
            -- Uses Monad (->)
            (liftM2 (,) IPI.installedComponentId shapeInstalledPackage)
            (liftM2 (,) elabComponentId elabModuleShape)
            dpkg
    indef_uid =
        IndefFullUnitId dcid
            (Map.fromList [ (req, OpenModuleVar req)
                          | req <- Set.toList (modShapeRequires shape)])
-- TODO: Delete this and binDirectory.
-- | Get the bin\/ directory that executables should reside in, assuming that
-- they are the result of an in-place build.
--
-- For packages that get built inplace, the executable named @foo@ goes in
-- @bin/foo/foo@, and this function will return just @bin@. The more general
-- 'inplaceBinDirectories' will return @bin/foo@ (and @bin/bar@, etc., one such
-- directory for each executable in the package).
inplaceBinDirectory
  :: DistDirLayout
  -> ElaboratedSharedConfig
  -> ElaboratedConfiguredPackage
  -> FilePath
inplaceBinDirectory layout config package
  =   distBuildDirectory layout (elabDistDirParams config package)
  </> "build"
  </> case elabPkgOrComp package of
        ElabPackage _ -> ""
        ElabComponent comp -> case compComponentName comp >>=
                                   Cabal.componentNameString of
                                Just n -> display n
                                _ -> ""

-- TODO: Probably calling this is a mistake. We should check each caller and
-- make sure it shouldn't be transitioned to binDirectories instead, then
-- delete this function.
-- | Get the bin\/ directory that a package's executables should reside in.
--
-- See also the more general 'binDirectories', which handles packages built
-- inplace more gracefully.
binDirectory
  :: DistDirLayout
  -> ElaboratedSharedConfig
  -> ElaboratedConfiguredPackage
  -> FilePath
binDirectory layout config package =
  if elabBuildStyle package == BuildInplaceOnly
  then inplaceBinDirectory layout config package
  else installedBinDirectory             package

-- | Get the bin\/ directories that a package's executables should reside in.
--
-- The result may be empty if the package does not build any executables.
--
-- The result may have several entries if this is an inplace build of a package
-- with multiple executables.
binDirectories
  :: DistDirLayout
  -> ElaboratedSharedConfig
  -> ElaboratedConfiguredPackage
  -> [FilePath]
binDirectories layout config package = case elabBuildStyle package of
  -- quick sanity check: no sense returning a bin directory if we're not going
  -- to put any executables in it, that will just clog up the PATH
  _ | noExecutables -> []
  BuildAndInstall -> [installedBinDirectory package]
  BuildInplaceOnly -> map (root</>) $ case elabPkgOrComp package of
    ElabComponent comp -> case compSolverName comp of
      CD.ComponentExe n -> [display n]
      _ -> []
    ElabPackage _ -> map (display . PD.exeName)
                   . PD.executables
                   . elabPkgDescription
                   $ package
  where
  noExecutables = null . PD.executables . elabPkgDescription $ package
  root  =  distBuildDirectory layout (elabDistDirParams config package)
       </> "build"

-- | A newtype for 'SolverInstallPlan.SolverPlanPackage' for which the
-- dependency graph considers only dependencies on libraries which are
-- NOT from setup dependencies.  Used to compute the set
-- of packages needed for profiling and dynamic libraries.
newtype NonSetupLibDepSolverPlanPackage
    = NonSetupLibDepSolverPlanPackage
    { unNonSetupLibDepSolverPlanPackage :: SolverInstallPlan.SolverPlanPackage }

instance Package NonSetupLibDepSolverPlanPackage where
    packageId = packageId . unNonSetupLibDepSolverPlanPackage

instance IsNode NonSetupLibDepSolverPlanPackage where
    type Key NonSetupLibDepSolverPlanPackage = SolverId
    nodeKey = nodeKey . unNonSetupLibDepSolverPlanPackage
    nodeNeighbors (NonSetupLibDepSolverPlanPackage spkg)
        = ordNub $ CD.nonSetupDeps (resolverPackageLibDeps spkg)

type InstS = Map UnitId ElaboratedPlanPackage
type InstM a = State InstS a

getComponentId :: ElaboratedPlanPackage
               -> ComponentId
getComponentId (InstallPlan.PreExisting dipkg) = IPI.installedComponentId dipkg
getComponentId (InstallPlan.Configured elab) = elabComponentId elab
getComponentId (InstallPlan.Installed elab) = elabComponentId elab

instantiateInstallPlan :: ElaboratedInstallPlan -> ElaboratedInstallPlan
instantiateInstallPlan plan =
    InstallPlan.new (IndependentGoals False)
                    (Graph.fromDistinctList (Map.elems ready_map))
  where
    pkgs = InstallPlan.toList plan

    cmap = Map.fromList [ (getComponentId pkg, pkg) | pkg <- pkgs ]

    instantiateUnitId :: ComponentId -> Map ModuleName Module
                      -> InstM DefUnitId
    instantiateUnitId cid insts = state $ \s ->
        case Map.lookup uid s of
            Nothing ->
                -- Knot tied
                let (r, s') = runState (instantiateComponent uid cid insts)
                                       (Map.insert uid r s)
                in (def_uid, Map.insert uid r s')
            Just _ -> (def_uid, s)
      where
        def_uid = mkDefUnitId cid insts
        uid = unDefUnitId def_uid

    instantiateComponent
        :: UnitId -> ComponentId -> Map ModuleName Module
        -> InstM ElaboratedPlanPackage
    instantiateComponent uid cid insts
      | Just planpkg <- Map.lookup cid cmap
      = case planpkg of
          InstallPlan.Configured (elab@ElaboratedConfiguredPackage
                                    { elabPkgOrComp = ElabComponent comp }) -> do
            deps <- mapM (substUnitId insts)
                         (compLinkedLibDependencies comp)
            let getDep (Module dep_uid _) = [dep_uid]
            return $ InstallPlan.Configured elab {
                    elabUnitId = uid,
                    elabComponentId = cid,
                    elabInstantiatedWith = insts,
                    elabIsCanonical = Map.null insts,
                    elabPkgOrComp = ElabComponent comp {
                        compOrderLibDependencies =
                            (if Map.null insts then [] else [newSimpleUnitId cid]) ++
                            ordNub (map unDefUnitId
                                (deps ++ concatMap getDep (Map.elems insts)))
                    }
                }
          _ -> return planpkg
      | otherwise = error ("instantiateComponent: " ++ display cid)

    substUnitId :: Map ModuleName Module -> OpenUnitId -> InstM DefUnitId
    substUnitId _ (DefiniteUnitId uid) =
        return uid
    substUnitId subst (IndefFullUnitId cid insts) = do
        insts' <- substSubst subst insts
        instantiateUnitId cid insts'

    -- NB: NOT composition
    substSubst :: Map ModuleName Module
               -> Map ModuleName OpenModule
               -> InstM (Map ModuleName Module)
    substSubst subst insts = T.mapM (substModule subst) insts

    substModule :: Map ModuleName Module -> OpenModule -> InstM Module
    substModule subst (OpenModuleVar mod_name)
        | Just m <- Map.lookup mod_name subst = return m
        | otherwise = error "substModule: non-closing substitution"
    substModule subst (OpenModule uid mod_name) = do
        uid' <- substUnitId subst uid
        return (Module uid' mod_name)

    indefiniteUnitId :: ComponentId -> InstM UnitId
    indefiniteUnitId cid = do
        let uid = newSimpleUnitId cid
        r <- indefiniteComponent uid cid
        state $ \s -> (uid, Map.insert uid r s)

    indefiniteComponent :: UnitId -> ComponentId -> InstM ElaboratedPlanPackage
    indefiniteComponent _uid cid
      | Just planpkg <- Map.lookup cid cmap
      = return planpkg
      | otherwise = error ("indefiniteComponent: " ++ display cid)

    ready_map = execState work Map.empty

    work = forM_ pkgs $ \pkg ->
            case pkg of
                InstallPlan.Configured elab
                    | not (Map.null (elabLinkedInstantiatedWith elab))
                    -> indefiniteUnitId (elabComponentId elab)
                        >> return ()
                _ -> instantiateUnitId (getComponentId pkg) Map.empty
                        >> return ()

---------------------------
-- Build targets
--

-- Refer to ProjectPlanning.Types for details of these important types:

-- data ComponentTarget = ...
-- data SubComponentTarget = ...

-- One step in the build system is to translate higher level intentions like
-- "build this package", "test that package", or "repl that component" into
-- a more detailed specification of exactly which components to build (or other
-- actions like repl or build docs). This translation is somewhat different for
-- different commands. For example "test" for a package will build a different
-- set of components than "build". In addition, the translation of these
-- intentions can fail. For example "run" for a package is only unambiguous
-- when the package has a single executable.
--
-- So we need a little bit of infrastructure to make it easy for the command
-- implementations to select what component targets are meant when a user asks
-- to do something with a package or component. To do this (and to be able to
-- produce good error messages for mistakes and when targets are not available)
-- we need to gather and summarise accurate information about all the possible
-- targets, both available and unavailable. Then a command implementation can
-- decide which of the available component targets should be selected.

-- | An available target represents a component within a package that a user
-- command could plausibly refer to. In this sense, all the components defined
-- within the package are things the user could refer to, whether or not it
-- would actually be possible to build that component.
--
-- In particular the available target contains an 'AvailableTargetStatus' which
-- informs us about whether it's actually possible to select this component to
-- be built, and if not why not. This detail makes it possible for command
-- implementations (like @build@, @test@ etc) to accurately report why a target
-- cannot be used.
--
-- Note that the type parameter is used to help enforce that command
-- implementations can only select targets that can actually be built (by
-- forcing them to return the @k@ value for the selected targets).
-- In particular 'resolveTargets' makes use of this (with @k@ as
-- @('UnitId', ComponentName')@) to identify the targets thus selected.
--
data AvailableTarget k = AvailableTarget {
       availableTargetPackageId      :: PackageId,
       availableTargetComponentName  :: ComponentName,
       availableTargetStatus         :: AvailableTargetStatus k,
       availableTargetLocalToProject :: Bool
     }
  deriving (Eq, Show, Functor)

-- | The status of a an 'AvailableTarget' component. This tells us whether
-- it's actually possible to select this component to be built, and if not
-- why not.
--
data AvailableTargetStatus k =
       TargetDisabledByUser   -- ^ When the user does @tests: False@
     | TargetDisabledBySolver -- ^ When the solver could not enable tests
     | TargetNotBuildable     -- ^ When the component has @buildable: False@
     | TargetNotLocal         -- ^ When the component is non-core in a non-local package
     | TargetBuildable k TargetRequested -- ^ The target can or should be built
  deriving (Eq, Ord, Show, Functor)

-- | This tells us whether a target ought to be built by default, or only if
-- specifically requested. The policy is that components like libraries and
-- executables are built by default by @build@, but test suites and benchmarks
-- are not, unless this is overridden in the project configuration.
--
data TargetRequested =
       TargetRequestedByDefault    -- ^ To be built by default
     | TargetNotRequestedByDefault -- ^ Not to be built by default
  deriving (Eq, Ord, Show)

-- | Given the install plan, produce the set of 'AvailableTarget's for each
-- package-component pair.
--
-- Typically there will only be one such target for each component, but for
-- example if we have a plan with both normal and profiling variants of a
-- component then we would get both as available targets, or similarly if we
-- had a plan that contained two instances of the same version of a package.
-- This approach makes it relatively easy to select all instances\/variants
-- of a component.
--
availableTargets :: ElaboratedInstallPlan
                 -> Map (PackageId, ComponentName)
                        [AvailableTarget (UnitId, ComponentName)]
availableTargets installPlan =
    let rs = [ (pkgid, cname, fake, target)
             | pkg <- InstallPlan.toList installPlan
             , (pkgid, cname, fake, target) <- case pkg of
                 InstallPlan.PreExisting ipkg -> availableInstalledTargets ipkg
                 InstallPlan.Installed   elab -> availableSourceTargets elab
                 InstallPlan.Configured  elab -> availableSourceTargets elab
             ]
     in Map.union
         (Map.fromListWith (++)
            [ ((pkgid, cname), [target])
            | (pkgid, cname, fake, target) <- rs, not fake])
         (Map.fromList
            [ ((pkgid, cname), [target])
            | (pkgid, cname, fake, target) <- rs, fake])
    -- The normal targets mask the fake ones. We get all instances of the
    -- normal ones and only one copy of the fake ones (as there are many
    -- duplicates of the fake ones). See 'availableSourceTargets' below for
    -- more details on this fake stuff is about.

availableInstalledTargets :: IPI.InstalledPackageInfo
                          -> [(PackageId, ComponentName, Bool,
                               AvailableTarget (UnitId, ComponentName))]
availableInstalledTargets ipkg =
    let unitid = installedUnitId ipkg
        cname  = CLibName
        status = TargetBuildable (unitid, cname) TargetRequestedByDefault
        target = AvailableTarget (packageId ipkg) cname status False
        fake   = False
     in [(packageId ipkg, cname, fake, target)]

availableSourceTargets :: ElaboratedConfiguredPackage
                       -> [(PackageId, ComponentName, Bool,
                            AvailableTarget (UnitId, ComponentName))]
availableSourceTargets elab =
    -- We have a somewhat awkward problem here. We need to know /all/ the
    -- components from /all/ the packages because these are the things that
    -- users could refer to. Unfortunately, at this stage the elaborated install
    -- plan does /not/ contain all components: some components have already
    -- been deleted because they cannot possibly be built. This is the case
    -- for components that are marked @buildable: False@ in their .cabal files.
    -- (It's not unreasonable that the unbuildable components have been pruned
    -- as the plan invariant is considerably simpler if all nodes can be built)
    --
    -- We can recover the missing components but it's not exactly elegant. For
    -- a graph node corresponding to a component we still have the information
    -- about the package that it came from, and this includes the names of
    -- /all/ the other components in the package. So in principle this lets us
    -- find the names of all components, plus full details of the buildable
    -- components.
    --
    -- Consider for example a package with 3 exe components: foo, bar and baz
    -- where foo and bar are buildable, but baz is not. So the plan contains
    -- nodes for the components foo and bar. Now we look at each of these two
    -- nodes and look at the package they come from and the names of the
    -- components in this package. This will give us the names foo, bar and
    -- baz, twice (once for each of the two buildable components foo and bar).
    --
    -- We refer to these reconstructed missing components as fake targets.
    -- It is an invariant that they are not available to be built.
    --
    -- To produce the final set of targets we put the fake targets in a finite
    -- map (thus eliminating the duplicates) and then we overlay that map with
    -- the normal buildable targets. (This is done above in 'availableTargets'.)
    --
    [ (packageId elab, cname, fake, target)
    | component <- pkgComponents (elabPkgDescription elab)
    , let cname  = componentName component
          status = componentAvailableTargetStatus component
          target = AvailableTarget {
                     availableTargetPackageId      = packageId elab,
                     availableTargetComponentName  = cname,
                     availableTargetStatus         = status,
                     availableTargetLocalToProject = elabLocalToProject elab
                   }
          fake   = isFakeTarget cname

    -- TODO: The goal of this test is to exclude "instantiated"
    -- packages as available targets. This means that you can't
    -- ask for a particular instantiated component to be built;
    -- it will only get built by a dependency.  Perhaps the
    -- correct way to implement this is to run selection
    -- prior to instantiating packages.  If you refactor
    -- this, then you can delete this test.
    , elabIsCanonical elab

      -- Filter out some bogus parts of the cross product that are never needed
    , case status of
        TargetBuildable{} | fake -> False
        _                        -> True
    ]
  where
    isFakeTarget cname =
      case elabPkgOrComp elab of
        ElabPackage _               -> False
        ElabComponent elabComponent -> compComponentName elabComponent
                                       /= Just cname

    componentAvailableTargetStatus
      :: Component -> AvailableTargetStatus (UnitId, ComponentName)
    componentAvailableTargetStatus component =
        case componentOptionalStanza (componentName component) of
          -- it is not an optional stanza, so a library, exe or foreign lib
          Nothing
            | not buildable  -> TargetNotBuildable
            | otherwise      -> TargetBuildable (elabUnitId elab, cname)
                                                TargetRequestedByDefault

          -- it is not an optional stanza, so a testsuite or benchmark
          Just stanza ->
            case (Map.lookup stanza (elabStanzasRequested elab),
                  Set.member stanza (elabStanzasAvailable elab)) of
              _ | not withinPlan -> TargetNotLocal
              (Just False,   _)  -> TargetDisabledByUser
              (Nothing,  False)  -> TargetDisabledBySolver
              _ | not buildable  -> TargetNotBuildable
              (Just True, True)  -> TargetBuildable (elabUnitId elab, cname)
                                                    TargetRequestedByDefault
              (Nothing,   True)  -> TargetBuildable (elabUnitId elab, cname)
                                                    TargetNotRequestedByDefault
              (Just True, False) ->
                error "componentAvailableTargetStatus: impossible"
      where
        cname      = componentName component
        buildable  = PD.buildable (componentBuildInfo component)
        withinPlan = elabLocalToProject elab
                  || case elabPkgOrComp elab of
                       ElabComponent elabComponent ->
                         compComponentName elabComponent == Just cname
                       ElabPackage _ ->
                         case componentName component of
                           CLibName   -> True
                           CExeName _ -> True
                           --TODO: what about sub-libs and foreign libs?
                           _          -> False

-- | Merge component targets that overlap each other. Specially when we have
-- multiple targets for the same component and one of them refers to the whole
-- component (rather than a module or file within) then all the other targets
-- for that component are subsumed.
--
-- We also allow for information associated with each component target, and
-- whenever we targets subsume each other we aggregate their associated info.
--
nubComponentTargets :: [(ComponentTarget, a)] -> [(ComponentTarget, [a])]
nubComponentTargets =
    concatMap (wholeComponentOverrides . map snd)
  . groupBy ((==)    `on` fst)
  . sortBy  (compare `on` fst)
  . map (\t@((ComponentTarget cname _, _)) -> (cname, t))
  . map compatSubComponentTargets
  where
    -- If we're building the whole component then that the only target all we
    -- need, otherwise we can have several targets within the component.
    wholeComponentOverrides :: [(ComponentTarget,  a )]
                            -> [(ComponentTarget, [a])]
    wholeComponentOverrides ts =
      case [ t | (t@(ComponentTarget _ WholeComponent), _) <- ts ] of
        (t:_) -> [ (t, map snd ts) ]
        []    -> [ (t,[x]) | (t,x) <- ts ]

    -- Not all Cabal Setup.hs versions support sub-component targets, so switch
    -- them over to the whole component
    compatSubComponentTargets :: (ComponentTarget, a) -> (ComponentTarget, a)
    compatSubComponentTargets target@(ComponentTarget cname _subtarget, x)
      | not setupHsSupportsSubComponentTargets
                  = (ComponentTarget cname WholeComponent, x)
      | otherwise = target

    -- Actually the reality is that no current version of Cabal's Setup.hs
    -- build command actually support building specific files or modules.
    setupHsSupportsSubComponentTargets = False
    -- TODO: when that changes, adjust this test, e.g.
    -- | pkgSetupScriptCliVersion >= Version [x,y] []

pkgHasEphemeralBuildTargets :: ElaboratedConfiguredPackage -> Bool
pkgHasEphemeralBuildTargets elab =
    isJust (elabReplTarget elab)
 || (not . null) (elabTestTargets elab)
 || (not . null) (elabBenchTargets elab)
 || (not . null) [ () | ComponentTarget _ subtarget <- elabBuildTargets elab
                      , subtarget /= WholeComponent ]

-- | The components that we'll build all of, meaning that after they're built
-- we can skip building them again (unlike with building just some modules or
-- other files within a component).
--
elabBuildTargetWholeComponents :: ElaboratedConfiguredPackage
                              -> Set ComponentName
elabBuildTargetWholeComponents elab =
    Set.fromList
      [ cname | ComponentTarget cname WholeComponent <- elabBuildTargets elab ]



------------------------------------------------------------------------------
-- * Install plan pruning
------------------------------------------------------------------------------

-- | How 'pruneInstallPlanToTargets' should interpret the per-package
-- 'ComponentTarget's: as build, repl or haddock targets.
--
data TargetAction = TargetActionBuild
                  | TargetActionRepl
                  | TargetActionTest
                  | TargetActionBench
                  | TargetActionHaddock

-- | Given a set of per-package\/per-component targets, take the subset of the
-- install plan needed to build those targets. Also, update the package config
-- to specify which optional stanzas to enable, and which targets within each
-- package to build.
--
pruneInstallPlanToTargets :: TargetAction
                          -> Map UnitId [ComponentTarget]
                          -> ElaboratedInstallPlan -> ElaboratedInstallPlan
pruneInstallPlanToTargets targetActionType perPkgTargetsMap elaboratedPlan =
    InstallPlan.new (InstallPlan.planIndepGoals elaboratedPlan)
  . Graph.fromDistinctList
    -- We have to do the pruning in two passes
  . pruneInstallPlanPass2
  . pruneInstallPlanPass1
    -- Set the targets that will be the roots for pruning
  . setRootTargets targetActionType perPkgTargetsMap
  . InstallPlan.toList
  $ elaboratedPlan

-- | This is a temporary data type, where we temporarily
-- override the graph dependencies of an 'ElaboratedPackage',
-- so we can take a closure over them.  We'll throw out the
-- overriden dependencies when we're done so it's strictly temporary.
--
-- For 'ElaboratedComponent', this the cached unit IDs always
-- coincide with the real thing.
data PrunedPackage = PrunedPackage ElaboratedConfiguredPackage [UnitId]

instance Package PrunedPackage where
    packageId (PrunedPackage elab _) = packageId elab

instance HasUnitId PrunedPackage where
    installedUnitId = nodeKey

instance IsNode PrunedPackage where
    type Key PrunedPackage = UnitId
    nodeKey (PrunedPackage elab _)  = nodeKey elab
    nodeNeighbors (PrunedPackage _ deps) = deps

fromPrunedPackage :: PrunedPackage -> ElaboratedConfiguredPackage
fromPrunedPackage (PrunedPackage elab _) = elab

-- | Set the build targets based on the user targets (but not rev deps yet).
-- This is required before we can prune anything.
--
setRootTargets :: TargetAction
               -> Map UnitId [ComponentTarget]
               -> [ElaboratedPlanPackage]
               -> [ElaboratedPlanPackage]
setRootTargets targetAction perPkgTargetsMap =
    assert (not (Map.null perPkgTargetsMap)) $
    assert (all (not . null) (Map.elems perPkgTargetsMap)) $

    map (mapConfiguredPackage setElabBuildTargets)
  where
    -- Set the targets we'll build for this package/component. This is just
    -- based on the root targets from the user, not targets implied by reverse
    -- dependencies. Those comes in the second pass once we know the rev deps.
    --
    setElabBuildTargets elab =
      case (Map.lookup (installedUnitId elab) perPkgTargetsMap,
            targetAction) of
        (Nothing, _)                      -> elab
        (Just tgts,  TargetActionBuild)   -> elab { elabBuildTargets = tgts }
        (Just tgts,  TargetActionTest)    -> elab { elabTestTargets  = tgts }
        (Just tgts,  TargetActionBench)   -> elab { elabBenchTargets  = tgts }
        (Just [tgt], TargetActionRepl)    -> elab { elabReplTarget = Just tgt }
        (Just _,     TargetActionHaddock) -> elab { elabBuildHaddocks = True }
        (Just _,     TargetActionRepl)    ->
          error "pruneInstallPlanToTargets: multiple repl targets"

-- | Assuming we have previously set the root build targets (i.e. the user
-- targets but not rev deps yet), the first pruning pass does two things:
--
-- * A first go at determining which optional stanzas (testsuites, benchmarks)
--   are needed. We have a second go in the next pass.
-- * Take the dependency closure using pruned dependencies. We prune deps that
--   are used only by unneeded optional stanzas. These pruned deps are only
--   used for the dependency closure and are not persisted in this pass.
--
pruneInstallPlanPass1 :: [ElaboratedPlanPackage]
                      -> [ElaboratedPlanPackage]
pruneInstallPlanPass1 pkgs =
    map (mapConfiguredPackage fromPrunedPackage)
        (fromMaybe [] $ Graph.closure graph roots)
  where
    pkgs' = map (mapConfiguredPackage prune) pkgs
    graph = Graph.fromDistinctList pkgs'
    roots = mapMaybe find_root pkgs'

    prune elab = PrunedPackage elab' (pruneOptionalDependencies elab')
      where elab' = pruneOptionalStanzas elab

    find_root (InstallPlan.Configured (PrunedPackage elab _)) =
        if not (null (elabBuildTargets elab)
                    && null (elabTestTargets elab)
                    && null (elabBenchTargets elab)
                    && isNothing (elabReplTarget elab)
                    && not (elabBuildHaddocks elab))
            then Just (installedUnitId elab)
            else Nothing
    find_root _ = Nothing

    -- Decide whether or not to enable testsuites and benchmarks
    --
    -- The testsuite and benchmark targets are somewhat special in that we need
    -- to configure the packages with them enabled, and we need to do that even
    -- if we only want to build one of several testsuites.
    --
    -- There are two cases in which we will enable the testsuites (or
    -- benchmarks): if one of the targets is a testsuite, or if all of the
    -- testsuite dependencies are already cached in the store. The rationale
    -- for the latter is to minimise how often we have to reconfigure due to
    -- the particular targets we choose to build. Otherwise choosing to build
    -- a testsuite target, and then later choosing to build an exe target
    -- would involve unnecessarily reconfiguring the package with testsuites
    -- disabled. Technically this introduces a little bit of stateful
    -- behaviour to make this "sticky", but it should be benign.
    --
    pruneOptionalStanzas :: ElaboratedConfiguredPackage -> ElaboratedConfiguredPackage
    pruneOptionalStanzas elab@ElaboratedConfiguredPackage{ elabPkgOrComp = ElabPackage pkg } =
        elab {
            elabPkgOrComp = ElabPackage (pkg { pkgStanzasEnabled = stanzas })
        }
      where
        stanzas :: Set OptionalStanza
        stanzas = optionalStanzasRequiredByTargets  elab
               <> optionalStanzasRequestedByDefault elab
               <> optionalStanzasWithDepsAvailable availablePkgs elab pkg
    pruneOptionalStanzas elab = elab

    -- Calculate package dependencies but cut out those needed only by
    -- optional stanzas that we've determined we will not enable.
    -- These pruned deps are not persisted in this pass since they're based on
    -- the optional stanzas and we'll make further tweaks to the optional
    -- stanzas in the next pass.
    --
    pruneOptionalDependencies :: ElaboratedConfiguredPackage -> [UnitId]
    pruneOptionalDependencies elab@ElaboratedConfiguredPackage{ elabPkgOrComp = ElabComponent _ }
        = InstallPlan.depends elab -- no pruning
    pruneOptionalDependencies ElaboratedConfiguredPackage{ elabPkgOrComp = ElabPackage pkg }
        = (CD.flatDeps . CD.filterDeps keepNeeded) (pkgOrderDependencies pkg)
      where
        keepNeeded (CD.ComponentTest  _) _ = TestStanzas  `Set.member` stanzas
        keepNeeded (CD.ComponentBench _) _ = BenchStanzas `Set.member` stanzas
        keepNeeded _                     _ = True
        stanzas = pkgStanzasEnabled pkg

    optionalStanzasRequiredByTargets :: ElaboratedConfiguredPackage
                                     -> Set OptionalStanza
    optionalStanzasRequiredByTargets pkg =
      Set.fromList
        [ stanza
        | ComponentTarget cname _ <- elabBuildTargets pkg
                                  ++ elabTestTargets pkg
                                  ++ elabBenchTargets pkg
                                  ++ maybeToList (elabReplTarget pkg)
        , stanza <- maybeToList (componentOptionalStanza cname)
        ]

    optionalStanzasRequestedByDefault :: ElaboratedConfiguredPackage
                                      -> Set OptionalStanza
    optionalStanzasRequestedByDefault =
        Map.keysSet
      . Map.filter (id :: Bool -> Bool)
      . elabStanzasRequested

    availablePkgs =
      Set.fromList
        [ installedUnitId pkg
        | InstallPlan.PreExisting pkg <- pkgs ]

-- | Given a set of already installed packages @availablePkgs@,
-- determine the set of available optional stanzas from @pkg@
-- which have all of their dependencies already installed.  This is used
-- to implement "sticky" testsuites, where once we have installed
-- all of the deps needed for the test suite, we go ahead and
-- enable it always.
optionalStanzasWithDepsAvailable :: Set UnitId
                                 -> ElaboratedConfiguredPackage
                                 -> ElaboratedPackage
                                 -> Set OptionalStanza
optionalStanzasWithDepsAvailable availablePkgs elab pkg =
    Set.fromList
      [ stanza
      | stanza <- Set.toList (elabStanzasAvailable elab)
      , let deps :: [UnitId]
            deps = CD.select (optionalStanzaDeps stanza)
                             -- TODO: probably need to select other
                             -- dep types too eventually
                             (pkgOrderDependencies pkg)
      , all (`Set.member` availablePkgs) deps
      ]
  where
    optionalStanzaDeps TestStanzas  (CD.ComponentTest  _) = True
    optionalStanzaDeps BenchStanzas (CD.ComponentBench _) = True
    optionalStanzaDeps _            _                     = False


-- The second pass does three things:
--
-- * A second go at deciding which optional stanzas to enable.
-- * Prune the dependencies based on the final choice of optional stanzas.
-- * Extend the targets within each package to build, now we know the reverse
--   dependencies, ie we know which libs are needed as deps by other packages.
--
-- Achieving sticky behaviour with enabling\/disabling optional stanzas is
-- tricky. The first approximation was handled by the first pass above, but
-- it's not quite enough. That pass will enable stanzas if all of the deps
-- of the optional stanza are already installed /in the store/. That's important
-- but it does not account for dependencies that get built inplace as part of
-- the project. We cannot take those inplace build deps into account in the
-- pruning pass however because we don't yet know which ones we're going to
-- build. Once we do know, we can have another go and enable stanzas that have
-- all their deps available. Now we can consider all packages in the pruned
-- plan to be available, including ones we already decided to build from
-- source.
--
-- Deciding which targets to build depends on knowing which packages have
-- reverse dependencies (ie are needed). This requires the result of first
-- pass, which is another reason we have to split it into two passes.
--
-- Note that just because we might enable testsuites or benchmarks (in the
-- first or second pass) doesn't mean that we build all (or even any) of them.
-- That depends on which targets we picked in the first pass.
--
pruneInstallPlanPass2 :: [ElaboratedPlanPackage]
                      -> [ElaboratedPlanPackage]
pruneInstallPlanPass2 pkgs =
    map (mapConfiguredPackage setStanzasDepsAndTargets) pkgs
  where
    setStanzasDepsAndTargets elab =
        elab {
          elabBuildTargets = ordNub
                           $ elabBuildTargets elab
                          ++ libTargetsRequiredForRevDeps
                          ++ exeTargetsRequiredForRevDeps,
          elabPkgOrComp =
            case elabPkgOrComp elab of
              ElabPackage pkg ->
                let stanzas = pkgStanzasEnabled pkg
                           <> optionalStanzasWithDepsAvailable availablePkgs elab pkg
                    keepNeeded (CD.ComponentTest  _) _ = TestStanzas  `Set.member` stanzas
                    keepNeeded (CD.ComponentBench _) _ = BenchStanzas `Set.member` stanzas
                    keepNeeded _                     _ = True
                in ElabPackage $ pkg {
                  pkgStanzasEnabled = stanzas,
                  pkgLibDependencies   = CD.filterDeps keepNeeded (pkgLibDependencies pkg),
                  pkgExeDependencies   = CD.filterDeps keepNeeded (pkgExeDependencies pkg),
                  pkgExeDependencyPaths = CD.filterDeps keepNeeded (pkgExeDependencyPaths pkg)
                }
              r@(ElabComponent _) -> r
        }
      where
        libTargetsRequiredForRevDeps =
          [ ComponentTarget Cabal.defaultLibName WholeComponent
          | installedUnitId elab `Set.member` hasReverseLibDeps
          ]
        exeTargetsRequiredForRevDeps =
          -- TODO: allow requesting executable with different name
          -- than package name
          [ ComponentTarget (Cabal.CExeName
                             $ packageNameToUnqualComponentName
                             $ packageName $ elabPkgSourceId elab)
                            WholeComponent
          | installedUnitId elab `Set.member` hasReverseExeDeps
          ]


    availablePkgs :: Set UnitId
    availablePkgs = Set.fromList (map installedUnitId pkgs)

    hasReverseLibDeps :: Set UnitId
    hasReverseLibDeps =
      Set.fromList [ depid
                   | InstallPlan.Configured pkg <- pkgs
                   , depid <- elabOrderLibDependencies pkg ]

    hasReverseExeDeps :: Set UnitId
    hasReverseExeDeps =
      Set.fromList [ depid
                   | InstallPlan.Configured pkg <- pkgs
                   , depid <- elabOrderExeDependencies pkg ]

mapConfiguredPackage :: (srcpkg -> srcpkg')
                     -> InstallPlan.GenericPlanPackage ipkg srcpkg
                     -> InstallPlan.GenericPlanPackage ipkg srcpkg'
mapConfiguredPackage f (InstallPlan.Configured pkg) =
  InstallPlan.Configured (f pkg)
mapConfiguredPackage f (InstallPlan.Installed pkg) =
  InstallPlan.Installed (f pkg)
mapConfiguredPackage _ (InstallPlan.PreExisting pkg) =
  InstallPlan.PreExisting pkg

componentOptionalStanza :: Cabal.ComponentName -> Maybe OptionalStanza
componentOptionalStanza (Cabal.CTestName  _) = Just TestStanzas
componentOptionalStanza (Cabal.CBenchName _) = Just BenchStanzas
componentOptionalStanza _                    = Nothing

------------------------------------
-- Support for --only-dependencies
--

-- | Try to remove the given targets from the install plan.
--
-- This is not always possible.
--
pruneInstallPlanToDependencies :: Set UnitId
                               -> ElaboratedInstallPlan
                               -> Either CannotPruneDependencies
                                         ElaboratedInstallPlan
pruneInstallPlanToDependencies pkgTargets installPlan =
    assert (all (isJust . InstallPlan.lookup installPlan)
                (Set.toList pkgTargets)) $

    fmap (InstallPlan.new (InstallPlan.planIndepGoals installPlan))
  . checkBrokenDeps
  . Graph.fromDistinctList
  . filter (\pkg -> installedUnitId pkg `Set.notMember` pkgTargets)
  . InstallPlan.toList
  $ installPlan
    where
      -- Our strategy is to remove the packages we don't want and then check
      -- if the remaining graph is broken or not, ie any packages with dangling
      -- dependencies. If there are then we cannot prune the given targets.
      checkBrokenDeps :: Graph.Graph ElaboratedPlanPackage
                      -> Either CannotPruneDependencies
                                (Graph.Graph ElaboratedPlanPackage)
      checkBrokenDeps graph =
        case Graph.broken graph of
          []             -> Right graph
          brokenPackages ->
            Left $ CannotPruneDependencies
             [ (pkg, missingDeps)
             | (pkg, missingDepIds) <- brokenPackages
             , let missingDeps = mapMaybe lookupDep missingDepIds
             ]
            where
              -- lookup in the original unpruned graph
              lookupDep = InstallPlan.lookup installPlan

-- | It is not always possible to prune to only the dependencies of a set of
-- targets. It may be the case that removing a package leaves something else
-- that still needed the pruned package.
--
-- This lists all the packages that would be broken, and their dependencies
-- that would be missing if we did prune.
--
newtype CannotPruneDependencies =
        CannotPruneDependencies [(ElaboratedPlanPackage,
                                  [ElaboratedPlanPackage])]
  deriving (Show)


---------------------------
-- Setup.hs script policy
--

-- Handling for Setup.hs scripts is a bit tricky, part of it lives in the
-- solver phase, and part in the elaboration phase. We keep the helper
-- functions for both phases together here so at least you can see all of it
-- in one place.
--
-- There are four major cases for Setup.hs handling:
--
--  1. @build-type@ Custom with a @custom-setup@ section
--  2. @build-type@ Custom without a @custom-setup@ section
--  3. @build-type@ not Custom with @cabal-version >  $our-cabal-version@
--  4. @build-type@ not Custom with @cabal-version <= $our-cabal-version@
--
-- It's also worth noting that packages specifying @cabal-version: >= 1.23@
-- or later that have @build-type@ Custom will always have a @custom-setup@
-- section. Therefore in case 2, the specified @cabal-version@ will always be
-- less than 1.23.
--
-- In cases 1 and 2 we obviously have to build an external Setup.hs script,
-- while in case 4 we can use the internal library API. In case 3 we also have
-- to build an external Setup.hs script because the package needs a later
-- Cabal lib version than we can support internally.
--
-- data SetupScriptStyle = ...  -- see ProjectPlanning.Types

-- | Work out the 'SetupScriptStyle' given the package description.
--
packageSetupScriptStyle :: PD.PackageDescription -> SetupScriptStyle
packageSetupScriptStyle pkg
  | buildType == PD.Custom
  , Just setupbi <- PD.setupBuildInfo pkg -- does have a custom-setup stanza
  , not (PD.defaultSetupDepends setupbi)  -- but not one we added internally
  = SetupCustomExplicitDeps

  | buildType == PD.Custom
  , Just setupbi <- PD.setupBuildInfo pkg -- we get this case post-solver as
  , PD.defaultSetupDepends setupbi        -- the solver fills in the deps
  = SetupCustomImplicitDeps

  | buildType == PD.Custom
  , Nothing <- PD.setupBuildInfo pkg      -- we get this case pre-solver
  = SetupCustomImplicitDeps

  | PD.specVersion pkg > cabalVersion -- one cabal-install is built against
  = SetupNonCustomExternalLib

  | otherwise
  = SetupNonCustomInternalLib
  where
    buildType = fromMaybe PD.Custom (PD.buildType pkg)


-- | Part of our Setup.hs handling policy is implemented by getting the solver
-- to work out setup dependencies for packages. The solver already handles
-- packages that explicitly specify setup dependencies, but we can also tell
-- the solver to treat other packages as if they had setup dependencies.
-- That's what this function does, it gets called by the solver for all
-- packages that don't already have setup dependencies.
--
-- The dependencies we want to add is different for each 'SetupScriptStyle'.
--
-- Note that adding default deps means these deps are actually /added/ to the
-- packages that we get out of the solver in the 'SolverInstallPlan'. Making
-- implicit setup deps explicit is a problem in the post-solver stages because
-- we still need to distinguish the case of explicit and implict setup deps.
-- See 'rememberImplicitSetupDeps'.
--
-- Note in addition to adding default setup deps, we also use
-- 'addSetupCabalMinVersionConstraint' (in 'planPackages') to require
-- @Cabal >= 1.20@ for Setup scripts.
--
defaultSetupDeps :: Compiler -> Platform
                 -> PD.PackageDescription
                 -> Maybe [Dependency]
defaultSetupDeps compiler platform pkg =
    case packageSetupScriptStyle pkg of

      -- For packages with build type custom that do not specify explicit
      -- setup dependencies, we add a dependency on Cabal and a number
      -- of other packages.
      SetupCustomImplicitDeps ->
        Just $
        [ Dependency depPkgname anyVersion
        | depPkgname <- legacyCustomSetupPkgs compiler platform ] ++
        [ Dependency cabalPkgname cabalConstraint
        | packageName pkg /= cabalPkgname ]
        where
          -- The Cabal dep is slightly special:
          -- * We omit the dep for the Cabal lib itself, since it bootstraps.
          -- * We constrain it to be < 1.25
          --
          -- Note: we also add a global constraint to require Cabal >= 1.20
          -- for Setup scripts (see use addSetupCabalMinVersionConstraint).
          --
          cabalConstraint   = orLaterVersion (PD.specVersion pkg)
                                `intersectVersionRanges`
                              earlierVersion cabalCompatMaxVer
          -- The idea here is that at some point we will make significant
          -- breaking changes to the Cabal API that Setup.hs scripts use.
          -- So for old custom Setup scripts that do not specify explicit
          -- constraints, we constrain them to use a compatible Cabal version.
          cabalCompatMaxVer = mkVersion [1,25]

      -- For other build types (like Simple) if we still need to compile an
      -- external Setup.hs, it'll be one of the simple ones that only depends
      -- on Cabal and base.
      SetupNonCustomExternalLib ->
        Just [ Dependency cabalPkgname cabalConstraint
             , Dependency basePkgname  anyVersion ]
        where
          cabalConstraint = orLaterVersion (PD.specVersion pkg)

      -- The internal setup wrapper method has no deps at all.
      SetupNonCustomInternalLib -> Just []

      -- This case gets ruled out by the caller, planPackages, see the note
      -- above in the SetupCustomImplicitDeps case.
      SetupCustomExplicitDeps ->
        error $ "defaultSetupDeps: called for a package with explicit "
             ++ "setup deps: " ++ display (packageId pkg)


-- | Work out which version of the Cabal spec we will be using to talk to the
-- Setup.hs interface for this package.
--
-- This depends somewhat on the 'SetupScriptStyle' but most cases are a result
-- of what the solver picked for us, based on the explicit setup deps or the
-- ones added implicitly by 'defaultSetupDeps'.
--
packageSetupScriptSpecVersion :: Package pkg
                              => SetupScriptStyle
                              -> PD.PackageDescription
                              -> ComponentDeps [pkg]
                              -> Version

-- We're going to be using the internal Cabal library, so the spec version of
-- that is simply the version of the Cabal library that cabal-install has been
-- built with.
packageSetupScriptSpecVersion SetupNonCustomInternalLib _ _ =
    cabalVersion

-- If we happen to be building the Cabal lib itself then because that
-- bootstraps itself then we use the version of the lib we're building.
packageSetupScriptSpecVersion SetupCustomImplicitDeps pkg _
  | packageName pkg == cabalPkgname
  = packageVersion pkg

-- In all other cases we have a look at what version of the Cabal lib the
-- solver picked. Or if it didn't depend on Cabal at all (which is very rare)
-- then we look at the .cabal file to see what spec version it declares.
packageSetupScriptSpecVersion _ pkg deps =
    case find ((cabalPkgname ==) . packageName) (CD.setupDeps deps) of
      Just dep -> packageVersion dep
      Nothing  -> PD.specVersion pkg


cabalPkgname, basePkgname :: PackageName
cabalPkgname = mkPackageName "Cabal"
basePkgname  = mkPackageName "base"


legacyCustomSetupPkgs :: Compiler -> Platform -> [PackageName]
legacyCustomSetupPkgs compiler (Platform _ os) =
    map mkPackageName $
        [ "array", "base", "binary", "bytestring", "containers"
        , "deepseq", "directory", "filepath", "old-time", "pretty"
        , "process", "time", "transformers" ]
     ++ [ "Win32" | os == Windows ]
     ++ [ "unix"  | os /= Windows ]
     ++ [ "ghc-prim"         | isGHC ]
     ++ [ "template-haskell" | isGHC ]
  where
    isGHC = compilerCompatFlavor GHC compiler

-- The other aspects of our Setup.hs policy lives here where we decide on
-- the 'SetupScriptOptions'.
--
-- Our current policy for the 'SetupCustomImplicitDeps' case is that we
-- try to make the implicit deps cover everything, and we don't allow the
-- compiler to pick up other deps. This may or may not be sustainable, and
-- we might have to allow the deps to be non-exclusive, but that itself would
-- be tricky since we would have to allow the Setup access to all the packages
-- in the store and local dbs.

setupHsScriptOptions :: ElaboratedReadyPackage
                     -> ElaboratedSharedConfig
                     -> FilePath
                     -> FilePath
                     -> Bool
                     -> Lock
                     -> SetupScriptOptions
-- TODO: Fix this so custom is a separate component.  Custom can ALWAYS
-- be a separate component!!!
setupHsScriptOptions (ReadyPackage elab@ElaboratedConfiguredPackage{..})
                     ElaboratedSharedConfig{..} srcdir builddir
                     isParallelBuild cacheLock =
    SetupScriptOptions {
      useCabalVersion          = thisVersion elabSetupScriptCliVersion,
      useCabalSpecVersion      = Just elabSetupScriptCliVersion,
      useCompiler              = Just pkgConfigCompiler,
      usePlatform              = Just pkgConfigPlatform,
      usePackageDB             = elabSetupPackageDBStack,
      usePackageIndex          = Nothing,
      useDependencies          = [ (uid, srcid)
                                 | ConfiguredId srcid (Just CLibName) uid
                                 <- elabSetupDependencies elab ],
      useDependenciesExclusive = True,
      useVersionMacros         = elabSetupScriptStyle == SetupCustomExplicitDeps,
      useProgramDb             = pkgConfigCompilerProgs,
      useDistPref              = builddir,
      useLoggingHandle         = Nothing, -- this gets set later
      useWorkingDir            = Just srcdir,
      useExtraPathEnv          = elabExeDependencyPaths elab,
      useWin32CleanHack        = False,   --TODO: [required eventually]
      forceExternalSetupMethod = isParallelBuild,
      setupCacheLock           = Just cacheLock,
      isInteractive            = False
    }


-- | To be used for the input for elaborateInstallPlan.
--
-- TODO: [code cleanup] make InstallDirs.defaultInstallDirs pure.
--
userInstallDirTemplates :: Compiler
                        -> IO InstallDirs.InstallDirTemplates
userInstallDirTemplates compiler = do
    InstallDirs.defaultInstallDirs
                  (compilerFlavor compiler)
                  True  -- user install
                  False -- unused

storePackageInstallDirs :: StoreDirLayout
                        -> CompilerId
                        -> InstalledPackageId
                        -> InstallDirs.InstallDirs FilePath
storePackageInstallDirs StoreDirLayout{storePackageDirectory}
                        compid ipkgid =
    InstallDirs.InstallDirs {..}
  where
    prefix       = storePackageDirectory compid (newSimpleUnitId ipkgid)
    bindir       = prefix </> "bin"
    libdir       = prefix </> "lib"
    libsubdir    = ""
    dynlibdir    = libdir
    flibdir      = libdir
    libexecdir   = prefix </> "libexec"
    libexecsubdir= ""
    includedir   = libdir </> "include"
    datadir      = prefix </> "share"
    datasubdir   = ""
    docdir       = datadir </> "doc"
    mandir       = datadir </> "man"
    htmldir      = docdir  </> "html"
    haddockdir   = htmldir
    sysconfdir   = prefix </> "etc"


--TODO: [code cleanup] perhaps reorder this code
-- based on the ElaboratedInstallPlan + ElaboratedSharedConfig,
-- make the various Setup.hs {configure,build,copy} flags


setupHsConfigureFlags :: ElaboratedReadyPackage
                      -> ElaboratedSharedConfig
                      -> Verbosity
                      -> FilePath
                      -> Cabal.ConfigFlags
setupHsConfigureFlags (ReadyPackage elab@ElaboratedConfiguredPackage{..})
                      sharedConfig@ElaboratedSharedConfig{..}
                      verbosity builddir =
    sanityCheckElaboratedConfiguredPackage sharedConfig elab
        (Cabal.ConfigFlags {..})
  where
    configArgs                = mempty -- unused, passed via args
    configDistPref            = toFlag builddir
    configCabalFilePath       = mempty
    configVerbosity           = toFlag verbosity

    configInstantiateWith     = Map.toList elabInstantiatedWith

    configDeterministic       = mempty -- doesn't matter, configIPID/configCID overridese
    configIPID                = case elabPkgOrComp of
                                  ElabPackage pkg -> toFlag (display (pkgInstalledId pkg))
                                  ElabComponent _ -> mempty
    configCID                 = case elabPkgOrComp of
                                  ElabPackage _ -> mempty
                                  ElabComponent _ -> toFlag elabComponentId

    configProgramPaths        = Map.toList elabProgramPaths
    configProgramArgs
        | {- elabSetupScriptCliVersion < mkVersion [1,24,3] -} True
          -- workaround for <https://github.com/haskell/cabal/issues/4010>
          --
          -- It turns out, that even with Cabal 2.0, there's still cases such as e.g.
          -- custom Setup.hs scripts calling out to GHC even when going via
          -- @runProgram ghcProgram@, as e.g. happy does in its
          -- <http://hackage.haskell.org/package/happy-1.19.5/src/Setup.lhs>
          -- (see also <https://github.com/haskell/cabal/pull/4433#issuecomment-299396099>)
          --
          -- So for now, let's pass the rather harmless and idempotent
          -- `-hide-all-packages` flag to all invocations (which has
          -- the benefit that every GHC invocation starts with a
          -- conistently well-defined clean slate) until we find a
          -- better way.
                              = Map.toList $
                                Map.insertWith (++) "ghc" ["-hide-all-packages"]
                                               elabProgramArgs
        | otherwise           = Map.toList elabProgramArgs
    configProgramPathExtra    = toNubList elabProgramPathExtra
    configHcFlavor            = toFlag (compilerFlavor pkgConfigCompiler)
    configHcPath              = mempty -- we use configProgramPaths instead
    configHcPkg               = mempty -- we use configProgramPaths instead

    configVanillaLib          = toFlag elabVanillaLib
    configSharedLib           = toFlag elabSharedLib
    configStaticLib           = toFlag elabStaticLib
    
    configDynExe              = toFlag elabDynExe
    configGHCiLib             = toFlag elabGHCiLib
    configProfExe             = mempty
    configProfLib             = toFlag elabProfLib
    configProf                = toFlag elabProfExe

    -- configProfDetail is for exe+lib, but overridden by configProfLibDetail
    -- so we specify both so we can specify independently
    configProfDetail          = toFlag elabProfExeDetail
    configProfLibDetail       = toFlag elabProfLibDetail

    configCoverage            = toFlag elabCoverage
    configLibCoverage         = mempty

    configOptimization        = toFlag elabOptimization
    configSplitObjs           = toFlag elabSplitObjs
    configStripExes           = toFlag elabStripExes
    configStripLibs           = toFlag elabStripLibs
    configDebugInfo           = toFlag elabDebugInfo

    configConfigurationsFlags = elabFlagAssignment
    configConfigureArgs       = elabConfigureScriptArgs
    configExtraLibDirs        = elabExtraLibDirs
    configExtraFrameworkDirs  = elabExtraFrameworkDirs
    configExtraIncludeDirs    = elabExtraIncludeDirs
    configProgPrefix          = maybe mempty toFlag elabProgPrefix
    configProgSuffix          = maybe mempty toFlag elabProgSuffix

    configInstallDirs         = fmap (toFlag . InstallDirs.toPathTemplate)
                                     elabInstallDirs

    -- we only use configDependencies, unless we're talking to an old Cabal
    -- in which case we use configConstraints
    -- NB: This does NOT use InstallPlan.depends, which includes executable
    -- dependencies which should NOT be fed in here (also you don't have
    -- enough info anyway)
    configDependencies        = [ (case mb_cn of
                                    -- Special case for internal libraries
                                    Just (CSubLibName uqn)
                                        | packageId elab == srcid
                                        -> mkPackageName (unUnqualComponentName uqn)
                                    _ -> packageName srcid,
                                   cid)
                                | ConfiguredId srcid mb_cn cid <- elabLibDependencies elab ]
    configConstraints         =
        case elabPkgOrComp of
            ElabPackage _ ->
                [ thisPackageVersion srcid
                | ConfiguredId srcid _ _uid <- elabLibDependencies elab ]
            ElabComponent _ -> []


    -- explicitly clear, then our package db stack
    -- TODO: [required eventually] have to do this differently for older Cabal versions
    configPackageDBs          = Nothing : map Just elabBuildPackageDBStack

    configTests               = case elabPkgOrComp of
                                    ElabPackage pkg -> toFlag (TestStanzas  `Set.member` pkgStanzasEnabled pkg)
                                    ElabComponent _ -> mempty
    configBenchmarks          = case elabPkgOrComp of
                                    ElabPackage pkg -> toFlag (BenchStanzas `Set.member` pkgStanzasEnabled pkg)
                                    ElabComponent _ -> mempty

    configExactConfiguration  = toFlag True
    configFlagError           = mempty --TODO: [research required] appears not to be implemented
    configRelocatable         = mempty --TODO: [research required] ???
    configScratchDir          = mempty -- never use
    configUserInstall         = mempty -- don't rely on defaults
    configPrograms_           = mempty -- never use, shouldn't exist
    configUseResponseFiles    = mempty

setupHsConfigureArgs :: ElaboratedConfiguredPackage
                     -> [String]
setupHsConfigureArgs (ElaboratedConfiguredPackage { elabPkgOrComp = ElabPackage _ }) = []
setupHsConfigureArgs elab@(ElaboratedConfiguredPackage { elabPkgOrComp = ElabComponent comp }) =
    [showComponentTarget (packageId elab) (ComponentTarget cname WholeComponent)]
  where
    cname = fromMaybe (error "setupHsConfigureArgs: trying to configure setup")
                      (compComponentName comp)

setupHsBuildFlags :: ElaboratedConfiguredPackage
                  -> ElaboratedSharedConfig
                  -> Verbosity
                  -> FilePath
                  -> Cabal.BuildFlags
setupHsBuildFlags _ _ verbosity builddir =
    Cabal.BuildFlags {
      buildProgramPaths = mempty, --unused, set at configure time
      buildProgramArgs  = mempty, --unused, set at configure time
      buildVerbosity    = toFlag verbosity,
      buildDistPref     = toFlag builddir,
      buildNumJobs      = mempty, --TODO: [nice to have] sometimes want to use toFlag (Just numBuildJobs),
      buildArgs         = mempty  -- unused, passed via args not flags
    }


setupHsBuildArgs :: ElaboratedConfiguredPackage -> [String]
setupHsBuildArgs elab@(ElaboratedConfiguredPackage { elabPkgOrComp = ElabPackage _ })
    -- Fix for #3335, don't pass build arguments if it's not supported
    | elabSetupScriptCliVersion elab >= mkVersion [1,17]
    = map (showComponentTarget (packageId elab)) (elabBuildTargets elab)
    | otherwise
    = []
setupHsBuildArgs (ElaboratedConfiguredPackage { elabPkgOrComp = ElabComponent _ })
    = []


setupHsTestFlags :: ElaboratedConfiguredPackage
                 -> ElaboratedSharedConfig
                 -> Verbosity
                 -> FilePath
                 -> Cabal.TestFlags
setupHsTestFlags _ _ verbosity builddir = Cabal.TestFlags
    { testDistPref    = toFlag builddir
    , testVerbosity   = toFlag verbosity
    , testMachineLog  = mempty
    , testHumanLog    = mempty
    , testShowDetails = toFlag Cabal.Always
    , testKeepTix     = mempty
    , testOptions     = mempty
    }

setupHsTestArgs :: ElaboratedConfiguredPackage -> [String]
-- TODO: Does the issue #3335 affects test as well
setupHsTestArgs elab =
    mapMaybe (showTestComponentTarget (packageId elab)) (elabTestTargets elab)


setupHsBenchFlags :: ElaboratedConfiguredPackage
                  -> ElaboratedSharedConfig
                  -> Verbosity
                  -> FilePath
                  -> Cabal.BenchmarkFlags
setupHsBenchFlags _ _ verbosity builddir = Cabal.BenchmarkFlags
    { benchmarkDistPref  = toFlag builddir
    , benchmarkVerbosity = toFlag verbosity
    , benchmarkOptions   = mempty
    }

setupHsBenchArgs :: ElaboratedConfiguredPackage -> [String]
setupHsBenchArgs elab =
    mapMaybe (showBenchComponentTarget (packageId elab)) (elabBenchTargets elab)


setupHsReplFlags :: ElaboratedConfiguredPackage
                 -> ElaboratedSharedConfig
                 -> Verbosity
                 -> FilePath
                 -> Cabal.ReplFlags
setupHsReplFlags _ _ verbosity builddir =
    Cabal.ReplFlags {
      replProgramPaths = mempty, --unused, set at configure time
      replProgramArgs  = mempty, --unused, set at configure time
      replVerbosity    = toFlag verbosity,
      replDistPref     = toFlag builddir,
      replReload       = mempty  --only used as callback from repl
    }


setupHsReplArgs :: ElaboratedConfiguredPackage -> [String]
setupHsReplArgs elab =
    maybe [] (\t -> [showComponentTarget (packageId elab) t]) (elabReplTarget elab)
    --TODO: should be able to give multiple modules in one component


setupHsCopyFlags :: ElaboratedConfiguredPackage
                 -> ElaboratedSharedConfig
                 -> Verbosity
                 -> FilePath
                 -> FilePath
                 -> Cabal.CopyFlags
setupHsCopyFlags _ _ verbosity builddir destdir =
    Cabal.CopyFlags {
      copyArgs      = [], -- TODO: could use this to only copy what we enabled
      copyDest      = toFlag (InstallDirs.CopyTo destdir),
      copyDistPref  = toFlag builddir,
      copyVerbosity = toFlag verbosity
    }

setupHsRegisterFlags :: ElaboratedConfiguredPackage
                     -> ElaboratedSharedConfig
                     -> Verbosity
                     -> FilePath
                     -> FilePath
                     -> Cabal.RegisterFlags
setupHsRegisterFlags ElaboratedConfiguredPackage{..} _
                     verbosity builddir pkgConfFile =
    Cabal.RegisterFlags {
      regPackageDB   = mempty,  -- misfeature
      regGenScript   = mempty,  -- never use
      regGenPkgConf  = toFlag (Just pkgConfFile),
      regInPlace     = case elabBuildStyle of
                         BuildInplaceOnly -> toFlag True
                         _                -> toFlag False,
      regPrintId     = mempty,  -- never use
      regDistPref    = toFlag builddir,
      regArgs        = [],
      regVerbosity   = toFlag verbosity
    }

setupHsHaddockFlags :: ElaboratedConfiguredPackage
                    -> ElaboratedSharedConfig
                    -> Verbosity
                    -> FilePath
                    -> Cabal.HaddockFlags
-- TODO: reconsider whether or not Executables/TestSuites/...
-- needed for component
setupHsHaddockFlags (ElaboratedConfiguredPackage{..}) _ verbosity builddir =
    Cabal.HaddockFlags {
      haddockProgramPaths  = mempty, --unused, set at configure time
      haddockProgramArgs   = mempty, --unused, set at configure time
      haddockHoogle        = toFlag elabHaddockHoogle,
      haddockHtml          = toFlag elabHaddockHtml,
      haddockHtmlLocation  = maybe mempty toFlag elabHaddockHtmlLocation,
      haddockForHackage    = toFlag elabHaddockForHackage,
      haddockForeignLibs   = toFlag elabHaddockForeignLibs,
      haddockExecutables   = toFlag elabHaddockExecutables,
      haddockTestSuites    = toFlag elabHaddockTestSuites,
      haddockBenchmarks    = toFlag elabHaddockBenchmarks,
      haddockInternal      = toFlag elabHaddockInternal,
      haddockCss           = maybe mempty toFlag elabHaddockCss,
      haddockHscolour      = toFlag elabHaddockHscolour,
      haddockHscolourCss   = maybe mempty toFlag elabHaddockHscolourCss,
      haddockContents      = maybe mempty toFlag elabHaddockContents,
      haddockDistPref      = toFlag builddir,
      haddockKeepTempFiles = mempty, --TODO: from build settings
      haddockVerbosity     = toFlag verbosity
    }

{-
setupHsTestFlags :: ElaboratedConfiguredPackage
                 -> ElaboratedSharedConfig
                 -> Verbosity
                 -> FilePath
                 -> Cabal.TestFlags
setupHsTestFlags _ _ verbosity builddir =
    Cabal.TestFlags {
    }
-}

------------------------------------------------------------------------------
-- * Sharing installed packages
------------------------------------------------------------------------------

--
-- Nix style store management for tarball packages
--
-- So here's our strategy:
--
-- We use a per-user nix-style hashed store, but /only/ for tarball packages.
-- So that includes packages from hackage repos (and other http and local
-- tarballs). For packages in local directories we do not register them into
-- the shared store by default, we just build them locally inplace.
--
-- The reason we do it like this is that it's easy to make stable hashes for
-- tarball packages, and these packages benefit most from sharing. By contrast
-- unpacked dir packages are harder to hash and they tend to change more
-- frequently so there's less benefit to sharing them.
--
-- When using the nix store approach we have to run the solver *without*
-- looking at the packages installed in the store, just at the source packages
-- (plus core\/global installed packages). Then we do a post-processing pass
-- to replace configured packages in the plan with pre-existing ones, where
-- possible. Where possible of course means where the nix-style package hash
-- equals one that's already in the store.
--
-- One extra wrinkle is that unless we know package tarball hashes upfront, we
-- will have to download the tarballs to find their hashes. So we have two
-- options: delay replacing source with pre-existing installed packages until
-- the point during the execution of the install plan where we have the
-- tarball, or try to do as much up-front as possible and then check again
-- during plan execution. The former isn't great because we would end up
-- telling users we're going to re-install loads of packages when in fact we
-- would just share them. It'd be better to give as accurate a prediction as
-- we can. The latter is better for users, but we do still have to check
-- during plan execution because it's important that we don't replace existing
-- installed packages even if they have the same package hash, because we
-- don't guarantee ABI stability.

-- TODO: [required eventually] for safety of concurrent installs, we must make sure we register but
-- not replace installed packages with ghc-pkg.

packageHashInputs :: ElaboratedSharedConfig
                  -> ElaboratedConfiguredPackage
                  -> PackageHashInputs
packageHashInputs
    pkgshared
    elab@(ElaboratedConfiguredPackage {
      elabPkgSourceHash = Just srchash
    }) =
    PackageHashInputs {
      pkgHashPkgId       = packageId elab,
      pkgHashComponent   =
        case elabPkgOrComp elab of
          ElabPackage _ -> Nothing
          ElabComponent comp -> Just (compSolverName comp),
      pkgHashSourceHash  = srchash,
      pkgHashPkgConfigDeps = Set.fromList (elabPkgConfigDependencies elab),
      pkgHashDirectDeps  =
        case elabPkgOrComp elab of
          ElabPackage (ElaboratedPackage{..}) ->
            Set.fromList $
             [ confInstId dep
             | dep <- CD.select relevantDeps pkgLibDependencies ] ++
             [ confInstId dep
             | dep <- CD.select relevantDeps pkgExeDependencies ]
          ElabComponent comp ->
            Set.fromList (map confInstId (compLibDependencies comp
                                       ++ compExeDependencies comp)),
      pkgHashOtherConfig = packageHashConfigInputs pkgshared elab
    }
  where
    -- Obviously the main deps are relevant
    relevantDeps CD.ComponentLib       = True
    relevantDeps (CD.ComponentSubLib _) = True
    relevantDeps (CD.ComponentFLib _)   = True
    relevantDeps (CD.ComponentExe _)   = True
    -- Setup deps can affect the Setup.hs behaviour and thus what is built
    relevantDeps  CD.ComponentSetup    = True
    -- However testsuites and benchmarks do not get installed and should not
    -- affect the result, so we do not include them.
    relevantDeps (CD.ComponentTest  _) = False
    relevantDeps (CD.ComponentBench _) = False

packageHashInputs _ pkg =
    error $ "packageHashInputs: only for packages with source hashes. "
         ++ display (packageId pkg)

packageHashConfigInputs :: ElaboratedSharedConfig
                        -> ElaboratedConfiguredPackage
                        -> PackageHashConfigInputs
packageHashConfigInputs
    ElaboratedSharedConfig{..}
    ElaboratedConfiguredPackage{..} =

    PackageHashConfigInputs {
      pkgHashCompilerId          = compilerId pkgConfigCompiler,
      pkgHashPlatform            = pkgConfigPlatform,
      pkgHashFlagAssignment      = elabFlagAssignment,
      pkgHashConfigureScriptArgs = elabConfigureScriptArgs,
      pkgHashVanillaLib          = elabVanillaLib,
      pkgHashSharedLib           = elabSharedLib,
      pkgHashDynExe              = elabDynExe,
      pkgHashGHCiLib             = elabGHCiLib,
      pkgHashProfLib             = elabProfLib,
      pkgHashProfExe             = elabProfExe,
      pkgHashProfLibDetail       = elabProfLibDetail,
      pkgHashProfExeDetail       = elabProfExeDetail,
      pkgHashCoverage            = elabCoverage,
      pkgHashOptimization        = elabOptimization,
      pkgHashSplitObjs           = elabSplitObjs,
      pkgHashStripLibs           = elabStripLibs,
      pkgHashStripExes           = elabStripExes,
      pkgHashDebugInfo           = elabDebugInfo,
      pkgHashProgramArgs         = elabProgramArgs,
      pkgHashExtraLibDirs        = elabExtraLibDirs,
      pkgHashExtraFrameworkDirs  = elabExtraFrameworkDirs,
      pkgHashExtraIncludeDirs    = elabExtraIncludeDirs,
      pkgHashProgPrefix          = elabProgPrefix,
      pkgHashProgSuffix          = elabProgSuffix
    }


-- | Given the 'InstalledPackageIndex' for a nix-style package store, and an
-- 'ElaboratedInstallPlan', replace configured source packages by installed
-- packages from the store whenever they exist.
--
improveInstallPlanWithInstalledPackages :: Set UnitId
                                        -> ElaboratedInstallPlan
                                        -> ElaboratedInstallPlan
improveInstallPlanWithInstalledPackages installedPkgIdSet =
    InstallPlan.installed canPackageBeImproved
  where
    canPackageBeImproved pkg =
      installedUnitId pkg `Set.member` installedPkgIdSet
    --TODO: sanity checks:
    -- * the installed package must have the expected deps etc
    -- * the installed package must not be broken, valid dep closure

    --TODO: decide what to do if we encounter broken installed packages,
    -- since overwriting is never safe.


-- Path construction
------

-- | The path to the directory that contains a specific executable.
-- NB: For inplace NOT InstallPaths.bindir installDirs; for an
-- inplace build those values are utter nonsense.  So we
-- have to guess where the directory is going to be.
-- Fortunately this is "stable" part of Cabal API.
-- But the way we get the build directory is A HORRIBLE
-- HACK.
binDirectoryFor
  :: DistDirLayout
  -> ElaboratedSharedConfig
  -> ElaboratedConfiguredPackage
  -> FilePath
  -> FilePath
binDirectoryFor layout config package exe = case elabBuildStyle package of
  BuildAndInstall -> installedBinDirectory package
  BuildInplaceOnly -> inplaceBinRoot layout config package </> exe

-- package has been built and installed.
installedBinDirectory :: ElaboratedConfiguredPackage -> FilePath
installedBinDirectory = InstallDirs.bindir . elabInstallDirs

-- | The path to the @build@ directory for an inplace build.
inplaceBinRoot
  :: DistDirLayout
  -> ElaboratedSharedConfig
  -> ElaboratedConfiguredPackage
  -> FilePath
inplaceBinRoot layout config package
  =  distBuildDirectory layout (elabDistDirParams config package)
 </> "build"
<|MERGE_RESOLUTION|>--- conflicted
+++ resolved
@@ -1645,11 +1645,7 @@
         -- Check the comments of those functions for more details.
         elabBuildTargets    = []
         elabTestTargets     = []
-<<<<<<< HEAD
-        elabBenchTargets     = []
-=======
         elabBenchTargets    = []
->>>>>>> 2e05ad31
         elabReplTarget      = Nothing
         elabBuildHaddocks   = False
 
