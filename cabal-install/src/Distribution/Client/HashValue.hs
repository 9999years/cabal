--- conflicted
+++ resolved
@@ -1,17 +1,5 @@
 {-# LANGUAGE CPP #-}
 {-# LANGUAGE DeriveDataTypeable #-}
-<<<<<<< HEAD
-{-# LANGUAGE DeriveGeneric #-}
-
-module Distribution.Client.HashValue
-  ( HashValue
-  , hashValue
-  , truncateHash
-  , showHashValue
-  , readFileHashValue
-  , hashFromTUF
-  ) where
-=======
 {-# LANGUAGE DeriveGeneric      #-}
 module Distribution.Client.HashValue (
     HashValue,
@@ -22,23 +10,16 @@
     readFileHashValue,
     hashFromTUF,
     ) where
->>>>>>> 94615d6a
 
 import Distribution.Client.Compat.Prelude
 import Prelude ()
 
 import qualified Hackage.Security.Client as Sec
 
-<<<<<<< HEAD
-import qualified Crypto.Hash.SHA256 as SHA256
-import qualified Data.ByteString.Base16 as Base16
-import qualified Data.ByteString.Char8 as BS
-=======
 import qualified Crypto.Hash.SHA256         as SHA256
 import qualified Data.ByteString.Base16     as Base16
 import qualified Data.ByteString.Base64     as Base64
 import qualified Data.ByteString.Char8      as BS
->>>>>>> 94615d6a
 import qualified Data.ByteString.Lazy.Char8 as LBS
 
 import System.IO (IOMode (..), withBinaryFile)
