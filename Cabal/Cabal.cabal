cabal-version: >=1.10
name:          Cabal
version:       3.6.0.0
copyright:     2003-2021, Cabal Development Team (see AUTHORS file)
license:       BSD3
license-file:  LICENSE
author:        Cabal Development Team <cabal-devel@haskell.org>
maintainer:    cabal-devel@haskell.org
homepage:      http://www.haskell.org/cabal/
bug-reports:   https://github.com/haskell/cabal/issues
synopsis:      A framework for packaging Haskell software
description:
  The Haskell Common Architecture for Building Applications and
  Libraries: a framework defining a common interface for authors to more
  easily build their Haskell applications in a portable way.
  .
  The Haskell Cabal is part of a larger infrastructure for distributing,
  organizing, and cataloging Haskell libraries and tools.
category:       Distribution
build-type:     Simple
-- If we use a new Cabal feature, this needs to be changed to Custom so
-- we can bootstrap.

extra-source-files:
  README.md
  ChangeLog.md

source-repository head
  type:     git
  location: https://github.com/haskell/cabal/
  subdir:   Cabal

library
  default-language: Haskell2010
  hs-source-dirs: src

  build-depends:
    array      >= 0.5.2    && < 0.6,
    base       >= 4.9      && < 5,
    binary     >= 0.7.2.2  && < 0.9,
    bytestring >= 0.11.1.0 && < 0.12,
    containers >= 0.6.5.1  && < 0.7,
    deepseq    >= 1.4.3.0  && < 1.5,
    directory  >= 1.3.6    && < 1.4,
    filepath   >= 1.4.2.1  && < 1.5,
    pretty     >= 1.1.3    && < 1.2,
    process    >= 1.6.11   && < 1.7,
    time       >= 1.9      && < 1.13,
    void       >= 0.7.3    && < 0.8


  if os(windows)
    build-depends: Win32 >= 2.3.0.0 && < 2.13
  else
    build-depends: unix  >= 2.6.0.0 && < 2.8

  ghc-options:
    -Wall
    -fno-ignore-asserts
    -fwarn-tabs
    -fwarn-incomplete-uni-patterns
    -fwarn-incomplete-record-updates
    -Wcompat
    -Wnoncanonical-monad-instances

<<<<<<< HEAD
  if impl(ghc <8.8)
    ghc-options: -Wnoncanonical-monadfail-instances
=======
  if !impl(ghc >= 7.10)
    build-depends: void >= 0.7.3 && < 0.8

  if !impl(ghc >= 7.8)
    -- semigroups depends on tagged.
    build-depends:  tagged >=0.8.6 && <0.9, bytestring-builder >= 0.10.8 && <0.11
>>>>>>> fd185f38

  exposed-modules:
    Distribution.Backpack
    Distribution.Backpack.Configure
    Distribution.Backpack.ComponentsGraph
    Distribution.Backpack.ConfiguredComponent
    Distribution.Backpack.DescribeUnitId
    Distribution.Backpack.FullUnitId
    Distribution.Backpack.LinkedComponent
    Distribution.Backpack.ModSubst
    Distribution.Backpack.ModuleShape
    Distribution.Backpack.PreModuleShape
    Distribution.CabalSpecVersion
    Distribution.Utils.IOData
    Distribution.Utils.Path
    Distribution.Utils.LogProgress
    Distribution.Utils.MapAccum
    Distribution.Utils.MD5
    Distribution.Utils.Structured
    Distribution.Compat.CreatePipe
    Distribution.Compat.Directory
    Distribution.Compat.Environment
    Distribution.Compat.Exception
    Distribution.Compat.FilePath
    Distribution.Compat.Graph
    Distribution.Compat.Internal.TempFile
    Distribution.Compat.Newtype
    Distribution.Compat.NonEmptySet
    Distribution.Compat.ResponseFile
    Distribution.Compat.Prelude.Internal
    Distribution.Compat.Process
    Distribution.Compat.Semigroup
    Distribution.Compat.Stack
    Distribution.Compat.Time
    Distribution.Compat.Typeable
    Distribution.Compat.DList
    Distribution.Compiler
    Distribution.InstalledPackageInfo
    Distribution.Types.AbiDependency
    Distribution.Types.ExposedModule
    Distribution.Types.InstalledPackageInfo
    Distribution.Types.InstalledPackageInfo.FieldGrammar
    Distribution.License
    Distribution.Make
    Distribution.ModuleName
    Distribution.Package
    Distribution.PackageDescription
    Distribution.PackageDescription.Check
    Distribution.PackageDescription.Configuration
    Distribution.PackageDescription.PrettyPrint
    Distribution.PackageDescription.Utils
    Distribution.ReadE
    Distribution.Simple
    Distribution.Simple.Bench
    Distribution.Simple.Build
    Distribution.Simple.Build.Macros
    Distribution.Simple.Build.PathsModule
    Distribution.Simple.BuildPaths
    Distribution.Simple.BuildTarget
    Distribution.Simple.BuildToolDepends
    Distribution.Simple.CCompiler
    Distribution.Simple.Command
    Distribution.Simple.Compiler
    Distribution.Simple.Configure
    Distribution.Simple.Flag
    Distribution.Simple.GHC
    Distribution.Simple.GHCJS
    Distribution.Simple.Haddock
    Distribution.Simple.Glob
    Distribution.Simple.HaskellSuite
    Distribution.Simple.Hpc
    Distribution.Simple.Install
    Distribution.Simple.InstallDirs
    Distribution.Simple.InstallDirs.Internal
    Distribution.Simple.LocalBuildInfo
    Distribution.Simple.PackageIndex
    Distribution.Simple.PreProcess
    Distribution.Simple.PreProcess.Unlit
    Distribution.Simple.Program
    Distribution.Simple.Program.Ar
    Distribution.Simple.Program.Builtin
    Distribution.Simple.Program.Db
    Distribution.Simple.Program.Find
    Distribution.Simple.Program.GHC
    Distribution.Simple.Program.HcPkg
    Distribution.Simple.Program.Hpc
    Distribution.Simple.Program.Internal
    Distribution.Simple.Program.Ld
    Distribution.Simple.Program.ResponseFile
    Distribution.Simple.Program.Run
    Distribution.Simple.Program.Script
    Distribution.Simple.Program.Strip
    Distribution.Simple.Program.Types
    Distribution.Simple.Register
    Distribution.Simple.Setup
    Distribution.Simple.ShowBuildInfo
    Distribution.Simple.SrcDist
    Distribution.Simple.Test
    Distribution.Simple.Test.ExeV10
    Distribution.Simple.Test.LibV09
    Distribution.Simple.Test.Log
    Distribution.Simple.UHC
    Distribution.Simple.UserHooks
    Distribution.Simple.Utils
    Distribution.SPDX
    Distribution.SPDX.License
    Distribution.SPDX.LicenseId
    Distribution.SPDX.LicenseExceptionId
    Distribution.SPDX.LicenseExpression
    Distribution.SPDX.LicenseListVersion
    Distribution.SPDX.LicenseReference
    Distribution.System
    Distribution.TestSuite
    Distribution.Text
    Distribution.Pretty
    Distribution.Types.AbiHash
    Distribution.Types.AnnotatedId
    Distribution.Types.Benchmark
    Distribution.Types.BenchmarkInterface
    Distribution.Types.BenchmarkType
    Distribution.Types.BuildInfo
    Distribution.Types.BuildType
    Distribution.Types.ComponentInclude
    Distribution.Types.ConfVar
    Distribution.Types.Dependency
    Distribution.Types.ExeDependency
    Distribution.Types.LegacyExeDependency
    Distribution.Types.PkgconfigDependency
    Distribution.Types.DependencyMap
    Distribution.Types.ComponentId
    Distribution.Types.MungedPackageId
    Distribution.Types.PackageId
    Distribution.Types.UnitId
    Distribution.Types.Executable
    Distribution.Types.ExecutableScope
    Distribution.Types.Library
    Distribution.Types.LibraryVisibility
    Distribution.Types.Flag
    Distribution.Types.ForeignLib
    Distribution.Types.ForeignLibType
    Distribution.Types.ForeignLibOption
    Distribution.Types.Module
    Distribution.Types.ModuleReexport
    Distribution.Types.ModuleRenaming
    Distribution.Types.ComponentName
    Distribution.Types.LibraryName
    Distribution.Types.MungedPackageName
    Distribution.Types.PackageName
    Distribution.Types.PackageName.Magic
    Distribution.Types.PkgconfigName
    Distribution.Types.PkgconfigVersion
    Distribution.Types.PkgconfigVersionRange
    Distribution.Types.UnqualComponentName
    Distribution.Types.IncludeRenaming
    Distribution.Types.Mixin
    Distribution.Types.SetupBuildInfo
    Distribution.Types.TestSuite
    Distribution.Types.TestSuiteInterface
    Distribution.Types.TestType
    Distribution.Types.GenericPackageDescription
    Distribution.Types.Condition
    Distribution.Types.CondTree
    Distribution.Types.HookedBuildInfo
    Distribution.Types.PackageDescription
    Distribution.Types.SourceRepo
    Distribution.Types.Component
    Distribution.Types.ComponentLocalBuildInfo
    Distribution.Types.LocalBuildInfo
    Distribution.Types.ComponentRequestedSpec
    Distribution.Types.TargetInfo
    Distribution.Types.Version
    Distribution.Types.VersionRange
    Distribution.Types.VersionRange.Internal
    Distribution.Types.VersionInterval
    Distribution.Types.VersionInterval.Legacy
    Distribution.Types.GivenComponent
    Distribution.Types.PackageVersionConstraint
    Distribution.Utils.Generic
    Distribution.Utils.Json
    Distribution.Utils.NubList
    Distribution.Utils.ShortText
    Distribution.Utils.Progress
    Distribution.Verbosity
    Distribution.Verbosity.Internal
    Distribution.Version
    Language.Haskell.Extension
    Distribution.Compat.Binary

  -- Parsec parser-related modules
  build-depends:
    -- transformers-0.4.0.0 doesn't have record syntax e.g. for Identity
    -- See also https://github.com/ekmett/transformers-compat/issues/35
    transformers  >= 0.5      && < 0.7,
    mtl           >= 2.2      && < 2.3,
    text          >= 1.2.3.0  && < 1.3,
    parsec        >= 3.1.14.0 && < 3.2

  exposed-modules:
    Distribution.Compat.Parsing
    Distribution.Compat.CharParsing
    Distribution.FieldGrammar
    Distribution.FieldGrammar.Class
    Distribution.FieldGrammar.FieldDescrs
    Distribution.FieldGrammar.Newtypes
    Distribution.FieldGrammar.Parsec
    Distribution.FieldGrammar.Pretty
    Distribution.PackageDescription.FieldGrammar
    Distribution.PackageDescription.Parsec
    Distribution.PackageDescription.Quirks
    Distribution.Parsec
    Distribution.Parsec.Error
    Distribution.Parsec.Position
    Distribution.Parsec.Warning
    Distribution.Parsec.FieldLineStream
    Distribution.Fields
    Distribution.Fields.ConfVar
    Distribution.Fields.Field
    Distribution.Fields.Lexer
    Distribution.Fields.LexerMonad
    Distribution.Fields.ParseResult
    Distribution.Fields.Parser
    Distribution.Fields.Pretty

  -- Lens functionality
  exposed-modules:
    Distribution.Compat.Lens
    Distribution.Types.Lens
    Distribution.Types.Benchmark.Lens
    Distribution.Types.BuildInfo.Lens
    Distribution.Types.Executable.Lens
    Distribution.Types.ForeignLib.Lens
    Distribution.Types.GenericPackageDescription.Lens
    Distribution.Types.InstalledPackageInfo.Lens
    Distribution.Types.Library.Lens
    Distribution.Types.PackageDescription.Lens
    Distribution.Types.PackageId.Lens
    Distribution.Types.SetupBuildInfo.Lens
    Distribution.Types.SourceRepo.Lens
    Distribution.Types.TestSuite.Lens

  other-modules:
    Distribution.Backpack.PreExistingComponent
    Distribution.Backpack.ReadyComponent
    Distribution.Backpack.MixLink
    Distribution.Backpack.ModuleScope
    Distribution.Backpack.UnifyM
    Distribution.Backpack.Id
    Distribution.Utils.UnionFind
    Distribution.Utils.Base62
    Distribution.Compat.Async
    Distribution.Compat.CopyFile
    Distribution.Compat.GetShortPathName
    Distribution.Compat.MonadFail
    Distribution.Compat.Prelude
    Distribution.Compat.SnocList
    Distribution.GetOpt
    Distribution.Lex
    Distribution.Utils.String
    Distribution.Simple.Build.Macros.Z
    Distribution.Simple.Build.PathsModule.Z
    Distribution.Simple.GHC.EnvironmentParser
    Distribution.Simple.GHC.Internal
    Distribution.Simple.GHC.ImplInfo
    Distribution.ZinzaPrelude
    Paths_Cabal

  other-extensions:
    BangPatterns
    CPP
    DefaultSignatures
    DeriveDataTypeable
    DeriveFoldable
    DeriveFunctor
    DeriveGeneric
    DeriveTraversable
    ExistentialQuantification
    FlexibleContexts
    FlexibleInstances
    GeneralizedNewtypeDeriving
    ImplicitParams
    KindSignatures
    NondecreasingIndentation
    OverloadedStrings
    RankNTypes
    RecordWildCards
    ScopedTypeVariables
    StandaloneDeriving
    Trustworthy
    TypeFamilies
    TypeOperators
    TypeSynonymInstances
    UndecidableInstances
    PatternSynonyms<|MERGE_RESOLUTION|>--- conflicted
+++ resolved
@@ -63,17 +63,8 @@
     -Wcompat
     -Wnoncanonical-monad-instances
 
-<<<<<<< HEAD
   if impl(ghc <8.8)
     ghc-options: -Wnoncanonical-monadfail-instances
-=======
-  if !impl(ghc >= 7.10)
-    build-depends: void >= 0.7.3 && < 0.8
-
-  if !impl(ghc >= 7.8)
-    -- semigroups depends on tagged.
-    build-depends:  tagged >=0.8.6 && <0.9, bytestring-builder >= 0.10.8 && <0.11
->>>>>>> fd185f38
 
   exposed-modules:
     Distribution.Backpack
