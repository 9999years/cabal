--- conflicted
+++ resolved
@@ -342,11 +342,7 @@
 
   other-modules:
     Distribution.Compat.CopyFile
-<<<<<<< HEAD
-=======
     Distribution.Compat.GetShortPathName
-    Distribution.Compat.MonadFail
->>>>>>> a825393b
     Distribution.GetOpt
     Distribution.Lex
     Distribution.Simple.GHC.Internal
