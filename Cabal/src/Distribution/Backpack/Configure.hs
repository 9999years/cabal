{-# LANGUAGE DeriveDataTypeable #-}
{-# LANGUAGE NondecreasingIndentation #-}
{-# LANGUAGE OverloadedStrings #-}
{-# LANGUAGE PatternGuards #-}
{-# LANGUAGE RecordWildCards #-}
{-# LANGUAGE ScopedTypeVariables #-}
{-# LANGUAGE TypeFamilies #-}
{-# LANGUAGE NoMonoLocalBinds #-}

-- | See <https://github.com/ezyang/ghc-proposals/blob/backpack/proposals/0000-backpack.rst>
--
-- WARNING: The contents of this module are HIGHLY experimental.
-- We may refactor it under you.
module Distribution.Backpack.Configure
  ( configureComponentLocalBuildInfos
  ) where

import Distribution.Compat.Prelude hiding ((<>))
import Prelude ()

import Distribution.Backpack
import Distribution.Backpack.ComponentsGraph
import Distribution.Backpack.ConfiguredComponent
import Distribution.Backpack.FullUnitId
import Distribution.Backpack.Id
import Distribution.Backpack.LinkedComponent
import Distribution.Backpack.PreExistingComponent
import Distribution.Backpack.ReadyComponent

import Distribution.Compat.Graph (Graph, IsNode (..))
import qualified Distribution.Compat.Graph as Graph
import Distribution.InstalledPackageInfo
  ( InstalledPackageInfo
  , emptyInstalledPackageInfo
  )
import qualified Distribution.InstalledPackageInfo as Installed
import Distribution.ModuleName
import Distribution.Package
import Distribution.PackageDescription
import Distribution.Simple.Compiler
import Distribution.Simple.Flag
import Distribution.Simple.LocalBuildInfo
import Distribution.Simple.PackageIndex (InstalledPackageIndex)
import qualified Distribution.Simple.PackageIndex as PackageIndex
import Distribution.Types.AnnotatedId
import Distribution.Types.ComponentInclude
import Distribution.Types.ComponentRequestedSpec
import Distribution.Types.MungedPackageName
import Distribution.Utils.LogProgress
<<<<<<< HEAD
import Distribution.Verbosity
=======
import Distribution.Backpack.ModuleShape
>>>>>>> 94615d6a

import Data.Either
  ( lefts
  )
import qualified Data.Map as Map
import qualified Data.Set as Set
import Distribution.Pretty
import Text.PrettyPrint

------------------------------------------------------------------------------
-- Pipeline
------------------------------------------------------------------------------

configureComponentLocalBuildInfos
<<<<<<< HEAD
  :: Verbosity
  -> Bool -- use_external_internal_deps
  -> ComponentRequestedSpec
  -> Bool -- deterministic
  -> Flag String -- configIPID
  -> Flag ComponentId -- configCID
  -> PackageDescription
  -> [PreExistingComponent]
  -> FlagAssignment -- configConfigurationsFlags
  -> [(ModuleName, Module)] -- configInstantiateWith
  -> InstalledPackageIndex
  -> Compiler
  -> LogProgress ([ComponentLocalBuildInfo], InstalledPackageIndex)
configureComponentLocalBuildInfos
  verbosity
  use_external_internal_deps
  enabled
  deterministic
  ipid_flag
  cid_flag
  pkg_descr
  prePkgDeps
  flagAssignment
  instantiate_with
  installedPackageSet
  comp = do
=======
    :: Verbosity
    -> Bool                   -- use_external_internal_deps
    -> ComponentRequestedSpec
    -> Bool                   -- deterministic
    -> Flag String            -- configIPID
    -> Flag ComponentId       -- configCID
    -> PackageDescription
    -> ([PreExistingComponent], [PromisedComponent])
    -> FlagAssignment         -- configConfigurationsFlags
    -> [(ModuleName, Module)] -- configInstantiateWith
    -> InstalledPackageIndex
    -> Compiler
    -> LogProgress ([ComponentLocalBuildInfo], InstalledPackageIndex)
configureComponentLocalBuildInfos
    verbosity use_external_internal_deps enabled deterministic ipid_flag cid_flag pkg_descr
    (prePkgDeps, promisedPkgDeps) flagAssignment instantiate_with installedPackageSet comp = do
>>>>>>> 94615d6a
    -- NB: In single component mode, this returns a *single* component.
    -- In this graph, the graph is NOT closed.
    graph0 <- case mkComponentsGraph enabled pkg_descr of
      Left ccycle -> dieProgress (componentCycleMsg (package pkg_descr) ccycle)
      Right g -> return (componentsGraphToList g)
    infoProgress $
      hang
        (text "Source component graph:")
        4
        (dispComponentsWithDeps graph0)

<<<<<<< HEAD
    let conf_pkg_map =
          Map.fromListWith
            Map.union
            [ ( pc_pkgname pkg
              , Map.singleton
                  (pc_compname pkg)
                  ( AnnotatedId
                      { ann_id = pc_cid pkg
                      , ann_pid = packageId pkg
                      , ann_cname = pc_compname pkg
                      }
                  )
              )
            | pkg <- prePkgDeps
            ]
    graph1 <-
      toConfiguredComponents
        use_external_internal_deps
        flagAssignment
        deterministic
        ipid_flag
        cid_flag
        pkg_descr
        conf_pkg_map
        (map fst graph0)
    infoProgress $
      hang
        (text "Configured component graph:")
        4
        (vcat (map dispConfiguredComponent graph1))
=======
    let conf_pkg_map = Map.fromListWith Map.union
            [(pc_pkgname pkg,
                Map.singleton (pc_compname pkg)
                              (AnnotatedId {
                                ann_id = pc_cid pkg,
                                ann_pid = packageId pkg,
                                ann_cname = pc_compname pkg
                              }))
            | pkg <- prePkgDeps]
            `Map.union`
            Map.fromListWith Map.union
            [ (pkg, Map.singleton (ann_cname aid) aid)
            | PromisedComponent pkg aid <- promisedPkgDeps]
    graph1 <- toConfiguredComponents use_external_internal_deps
                    flagAssignment
                    deterministic ipid_flag cid_flag pkg_descr
                    conf_pkg_map (map fst graph0)
    infoProgress $ hang (text "Configured component graph:") 4
                        (vcat (map dispConfiguredComponent graph1))
>>>>>>> 94615d6a

    let shape_pkg_map =
          Map.fromList
            [ (pc_cid pkg, (pc_open_uid pkg, pc_shape pkg))
<<<<<<< HEAD
            | pkg <- prePkgDeps
            ]
        uid_lookup def_uid
          | Just pkg <- PackageIndex.lookupUnitId installedPackageSet uid =
              FullUnitId
                (Installed.installedComponentId pkg)
                (Map.fromList (Installed.instantiatedWith pkg))
          | otherwise = error ("uid_lookup: " ++ prettyShow uid)
          where
            uid = unDefUnitId def_uid
    graph2 <-
      toLinkedComponents
        verbosity
        uid_lookup
        (package pkg_descr)
        shape_pkg_map
        graph1
=======
            | pkg <- prePkgDeps]
            `Map.union`
            Map.fromList
            [ (ann_id aid, (DefiniteUnitId (unsafeMkDefUnitId
                            (mkUnitId (unComponentId (ann_id aid) )))
                           ,  emptyModuleShape))
            | PromisedComponent _ aid <- promisedPkgDeps]
        uid_lookup def_uid
            | Just pkg <- PackageIndex.lookupUnitId installedPackageSet uid
            = FullUnitId (Installed.installedComponentId pkg)
                 (Map.fromList (Installed.instantiatedWith pkg))
            | otherwise = error ("uid_lookup: " ++ prettyShow uid)
          where uid = unDefUnitId def_uid
    graph2 <- toLinkedComponents verbosity (not (null promisedPkgDeps)) uid_lookup
                    (package pkg_descr) shape_pkg_map graph1
>>>>>>> 94615d6a

    infoProgress $
      hang
        (text "Linked component graph:")
        4
        (vcat (map dispLinkedComponent graph2))

    let pid_map =
          Map.fromList $
            [ (pc_uid pkg, pc_munged_id pkg)
            | pkg <- prePkgDeps
            ]
              ++ [ (Installed.installedUnitId pkg, mungedId pkg)
                 | (_, Module uid _) <- instantiate_with
                 , Just pkg <-
                    [ PackageIndex.lookupUnitId
                        installedPackageSet
                        (unDefUnitId uid)
                    ]
                 ]
        subst = Map.fromList instantiate_with
        graph3 = toReadyComponents pid_map subst graph2
        graph4 = Graph.revTopSort (Graph.fromDistinctList graph3)

    infoProgress $
      hang
        (text "Ready component graph:")
        4
        (vcat (map dispReadyComponent graph4))

    toComponentLocalBuildInfos comp installedPackageSet promisedPkgDeps pkg_descr prePkgDeps graph4

------------------------------------------------------------------------------
-- ComponentLocalBuildInfo
------------------------------------------------------------------------------

toComponentLocalBuildInfos
<<<<<<< HEAD
  :: Compiler
  -> InstalledPackageIndex -- FULL set
  -> PackageDescription
  -> [PreExistingComponent] -- external package deps
  -> [ReadyComponent]
  -> LogProgress
      ( [ComponentLocalBuildInfo]
      , InstalledPackageIndex -- only relevant packages
      )
toComponentLocalBuildInfos
  comp
  installedPackageSet
  pkg_descr
  externalPkgDeps
  graph = do
=======
    :: Compiler
    -> InstalledPackageIndex -- FULL set
    -> [PromisedComponent]
    -> PackageDescription
    -> [PreExistingComponent] -- external package deps
    -> [ReadyComponent]
    -> LogProgress ([ComponentLocalBuildInfo],
                    InstalledPackageIndex) -- only relevant packages
toComponentLocalBuildInfos
    comp installedPackageSet promisedPkgDeps pkg_descr externalPkgDeps graph = do
>>>>>>> 94615d6a
    -- Check and make sure that every instantiated component exists.
    -- We have to do this now, because prior to linking/instantiating
    -- we don't actually know what the full set of 'UnitId's we need
    -- are.
<<<<<<< HEAD
    let
      -- TODO: This is actually a bit questionable performance-wise,
      -- since we will pay for the ALL installed packages even if
      -- they are not related to what we are building.  This was true
      -- in the old configure code.
      external_graph :: Graph (Either InstalledPackageInfo ReadyComponent)
      external_graph =
        Graph.fromDistinctList
          . map Left
          $ PackageIndex.allPackages installedPackageSet
      internal_graph :: Graph (Either InstalledPackageInfo ReadyComponent)
      internal_graph =
        Graph.fromDistinctList
          . map Right
          $ graph
      combined_graph = Graph.unionRight external_graph internal_graph
      local_graph =
        fromMaybe (error "toComponentLocalBuildInfos: closure returned Nothing") $
          Graph.closure combined_graph (map nodeKey graph)
      -- The database of transitively reachable installed packages that the
      -- external components the package (as a whole) depends on.  This will be
      -- used in several ways:
      --
      --      * We'll use it to do a consistency check so we're not depending
      --        on multiple versions of the same package (TODO: someday relax
      --        this for private dependencies.)  See right below.
      --
      --      * We'll pass it on in the LocalBuildInfo, where preprocessors
      --        and other things will incorrectly use it to determine what
      --        the include paths and everything should be.
      --
      packageDependsIndex = PackageIndex.fromList (lefts local_graph)
      fullIndex = Graph.fromDistinctList local_graph
    case Graph.broken fullIndex of
      [] -> return ()
      broken ->
        -- TODO: ppr this
        dieProgress . text $
          "The following packages are broken because other"
            ++ " packages they depend on are missing. These broken "
            ++ "packages must be rebuilt before they can be used.\n"
            -- TODO: Undupe.
            ++ unlines
              [ "installed package "
                ++ prettyShow (packageId pkg)
                ++ " is broken due to missing package "
                ++ intercalate ", " (map prettyShow deps)
              | (Left pkg, deps) <- broken
              ]
            ++ unlines
              [ "planned package "
                ++ prettyShow (packageId pkg)
                ++ " is broken due to missing package "
                ++ intercalate ", " (map prettyShow deps)
              | (Right pkg, deps) <- broken
              ]
=======
    let -- TODO: This is actually a bit questionable performance-wise,
        -- since we will pay for the ALL installed packages even if
        -- they are not related to what we are building.  This was true
        -- in the old configure code.
        external_graph :: Graph (Either InstalledPackageInfo ReadyComponent)
        external_graph = Graph.fromDistinctList
                       . map Left
                       $ PackageIndex.allPackages installedPackageSet
        internal_graph :: Graph (Either InstalledPackageInfo ReadyComponent)
        internal_graph = Graph.fromDistinctList
                       . map Right
                       $ graph
        combined_graph = Graph.unionRight external_graph internal_graph
        local_graph = fromMaybe (error "toComponentLocalBuildInfos: closure returned Nothing")
                    $ Graph.closure combined_graph (map nodeKey graph)
        -- The database of transitively reachable installed packages that the
        -- external components the package (as a whole) depends on.  This will be
        -- used in several ways:
        --
        --      * We'll use it to do a consistency check so we're not depending
        --        on multiple versions of the same package (TODO: someday relax
        --        this for private dependencies.)  See right below.
        --
        --      * We'll pass it on in the LocalBuildInfo, where preprocessors
        --        and other things will incorrectly use it to determine what
        --        the include paths and everything should be.
        --
        packageDependsIndex = PackageIndex.fromList (lefts local_graph)
        fullIndex = Graph.fromDistinctList local_graph

    case Graph.broken fullIndex of
        [] -> return ()
        -- If there are promised dependencies, we don't know what the dependencies
        -- of these are and that can easily lead to a broken graph. So assume that
        -- any promised package is not broken (ie all its dependencies, transitively,
        -- will be there). That's a promise.
        broken | not (null promisedPkgDeps) -> return ()
               | otherwise ->
          -- TODO: ppr this
          dieProgress . text $
                "The following packages are broken because other"
             ++ " packages they depend on are missing. These broken "
             ++ "packages must be rebuilt before they can be used.\n"
             -- TODO: Undupe.
             ++ unlines [ "installed package "
                       ++ prettyShow (packageId pkg)
                       ++ " is broken due to missing package "
                       ++ intercalate ", " (map prettyShow deps)
                        | (Left pkg, deps) <- broken ]
             ++ unlines [ "planned package "
                       ++ prettyShow (packageId pkg)
                       ++ " is broken due to missing package "
                       ++ intercalate ", " (map prettyShow deps)
                        | (Right pkg, deps) <- broken ]
>>>>>>> 94615d6a

    -- In this section, we'd like to look at the 'packageDependsIndex'
    -- and see if we've picked multiple versions of the same
    -- installed package (this is bad, because it means you might
    -- get an error could not match foo-0.1:Type with foo-0.2:Type).
    --
    -- What is pseudoTopPkg for? I have no idea.  It was used
    -- in the very original commit which introduced checking for
    -- inconsistencies 5115bb2be4e13841ea07dc9166b9d9afa5f0d012,
    -- and then moved out of PackageIndex and put here later.
    -- TODO: Try this code without it...
    --
    -- TODO: Move this into a helper function
    --
    -- TODO: This is probably wrong for Backpack
    let pseudoTopPkg :: InstalledPackageInfo
        pseudoTopPkg =
          emptyInstalledPackageInfo
            { Installed.installedUnitId = mkLegacyUnitId (packageId pkg_descr)
            , Installed.sourcePackageId = packageId pkg_descr
            , Installed.depends = map pc_uid externalPkgDeps
            }
    case PackageIndex.dependencyInconsistencies
      . PackageIndex.insert pseudoTopPkg
      $ packageDependsIndex of
      [] -> return ()
      inconsistencies ->
        warnProgress $
          hang
            ( text "This package indirectly depends on multiple versions of the same"
                <+> text "package. This is very likely to cause a compile failure."
            )
            2
            ( vcat
                [ text "package"
                  <+> pretty (packageName user)
                  <+> parens (pretty (installedUnitId user))
                  <+> text "requires"
                  <+> pretty inst
                | (_dep_key, insts) <- inconsistencies
                , (inst, users) <- insts
                , user <- users
                ]
            )
    let clbis = mkLinkedComponentsLocalBuildInfo comp graph
    -- forM clbis $ \(clbi,deps) -> info verbosity $ "UNIT" ++ hashUnitId (componentUnitId clbi) ++ "\n" ++ intercalate "\n" (map hashUnitId deps)
    return (clbis, packageDependsIndex)

-- Build ComponentLocalBuildInfo for each component we are going
-- to build.
--
-- This conversion is lossy; we lose some invariants from ReadyComponent
mkLinkedComponentsLocalBuildInfo
  :: Compiler
  -> [ReadyComponent]
  -> [ComponentLocalBuildInfo]
mkLinkedComponentsLocalBuildInfo comp rcs = map go rcs
  where
    internalUnits = Set.fromList (map rc_uid rcs)
    isInternal x = Set.member x internalUnits
    go rc =
      case rc_component rc of
        CLib lib ->
          let convModuleExport (modname', (Module uid modname))
                | this_uid == unDefUnitId uid
                , modname' == modname =
                    Installed.ExposedModule modname' Nothing
                | otherwise =
                    Installed.ExposedModule
                      modname'
                      (Just (OpenModule (DefiniteUnitId uid) modname))
              convOpenModuleExport (modname', modu@(OpenModule uid modname))
                | uid == this_open_uid
                , modname' == modname =
                    Installed.ExposedModule modname' Nothing
                | otherwise =
                    Installed.ExposedModule modname' (Just modu)
              convOpenModuleExport (_, OpenModuleVar _) =
                error "convOpenModuleExport: top-level modvar"
              exports =
                -- Loses invariants
                case rc_i rc of
                  Left indefc ->
                    map convOpenModuleExport $
                      Map.toList (indefc_provides indefc)
                  Right instc ->
                    map convModuleExport $
                      Map.toList (instc_provides instc)
              insts =
                case rc_i rc of
                  Left indefc -> [(m, OpenModuleVar m) | m <- indefc_requires indefc]
                  Right instc ->
                    [ (m, OpenModule (DefiniteUnitId uid') m')
                    | (m, Module uid' m') <- instc_insts instc
                    ]

              compat_name = MungedPackageName (packageName rc) (libName lib)
              compat_key = computeCompatPackageKey comp compat_name (packageVersion rc) this_uid
           in LibComponentLocalBuildInfo
                { componentPackageDeps = cpds
                , componentUnitId = this_uid
                , componentComponentId = this_cid
                , componentInstantiatedWith = insts
                , componentIsIndefinite_ = is_indefinite
                , componentLocalName = cname
                , componentInternalDeps = internal_deps
                , componentExeDeps = exe_deps
                , componentIncludes = includes
                , componentExposedModules = exports
                , componentIsPublic = rc_public rc
                , componentCompatPackageKey = compat_key
                , componentCompatPackageName = compat_name
                }
        CFLib _ ->
          FLibComponentLocalBuildInfo
            { componentUnitId = this_uid
            , componentComponentId = this_cid
            , componentLocalName = cname
            , componentPackageDeps = cpds
            , componentExeDeps = exe_deps
            , componentInternalDeps = internal_deps
            , componentIncludes = includes
            }
        CExe _ ->
          ExeComponentLocalBuildInfo
            { componentUnitId = this_uid
            , componentComponentId = this_cid
            , componentLocalName = cname
            , componentPackageDeps = cpds
            , componentExeDeps = exe_deps
            , componentInternalDeps = internal_deps
            , componentIncludes = includes
            }
        CTest _ ->
          TestComponentLocalBuildInfo
            { componentUnitId = this_uid
            , componentComponentId = this_cid
            , componentLocalName = cname
            , componentPackageDeps = cpds
            , componentExeDeps = exe_deps
            , componentInternalDeps = internal_deps
            , componentIncludes = includes
            }
        CBench _ ->
          BenchComponentLocalBuildInfo
            { componentUnitId = this_uid
            , componentComponentId = this_cid
            , componentLocalName = cname
            , componentPackageDeps = cpds
            , componentExeDeps = exe_deps
            , componentInternalDeps = internal_deps
            , componentIncludes = includes
            }
      where
        this_uid = rc_uid rc
        this_open_uid = rc_open_uid rc
        this_cid = rc_cid rc
        cname = componentName (rc_component rc)
        cpds = rc_depends rc
        exe_deps = map ann_id $ rc_exe_deps rc
        is_indefinite =
          case rc_i rc of
            Left _ -> True
            Right _ -> False
        includes =
          map (\ci -> (ci_id ci, ci_renaming ci)) $
            case rc_i rc of
              Left indefc ->
                indefc_includes indefc
              Right instc ->
                map
                  (\ci -> ci{ci_ann_id = fmap DefiniteUnitId (ci_ann_id ci)})
                  (instc_includes instc)
        internal_deps = filter isInternal (nodeNeighbors rc)<|MERGE_RESOLUTION|>--- conflicted
+++ resolved
@@ -47,11 +47,8 @@
 import Distribution.Types.ComponentRequestedSpec
 import Distribution.Types.MungedPackageName
 import Distribution.Utils.LogProgress
-<<<<<<< HEAD
 import Distribution.Verbosity
-=======
 import Distribution.Backpack.ModuleShape
->>>>>>> 94615d6a
 
 import Data.Either
   ( lefts
@@ -66,34 +63,6 @@
 ------------------------------------------------------------------------------
 
 configureComponentLocalBuildInfos
-<<<<<<< HEAD
-  :: Verbosity
-  -> Bool -- use_external_internal_deps
-  -> ComponentRequestedSpec
-  -> Bool -- deterministic
-  -> Flag String -- configIPID
-  -> Flag ComponentId -- configCID
-  -> PackageDescription
-  -> [PreExistingComponent]
-  -> FlagAssignment -- configConfigurationsFlags
-  -> [(ModuleName, Module)] -- configInstantiateWith
-  -> InstalledPackageIndex
-  -> Compiler
-  -> LogProgress ([ComponentLocalBuildInfo], InstalledPackageIndex)
-configureComponentLocalBuildInfos
-  verbosity
-  use_external_internal_deps
-  enabled
-  deterministic
-  ipid_flag
-  cid_flag
-  pkg_descr
-  prePkgDeps
-  flagAssignment
-  instantiate_with
-  installedPackageSet
-  comp = do
-=======
     :: Verbosity
     -> Bool                   -- use_external_internal_deps
     -> ComponentRequestedSpec
@@ -108,9 +77,18 @@
     -> Compiler
     -> LogProgress ([ComponentLocalBuildInfo], InstalledPackageIndex)
 configureComponentLocalBuildInfos
-    verbosity use_external_internal_deps enabled deterministic ipid_flag cid_flag pkg_descr
-    (prePkgDeps, promisedPkgDeps) flagAssignment instantiate_with installedPackageSet comp = do
->>>>>>> 94615d6a
+  verbosity
+  use_external_internal_deps
+  enabled
+  deterministic
+  ipid_flag
+  cid_flag
+  pkg_descr
+  prePkgDeps
+  flagAssignment
+  instantiate_with
+  installedPackageSet
+  comp = do
     -- NB: In single component mode, this returns a *single* component.
     -- In this graph, the graph is NOT closed.
     graph0 <- case mkComponentsGraph enabled pkg_descr of
@@ -122,38 +100,6 @@
         4
         (dispComponentsWithDeps graph0)
 
-<<<<<<< HEAD
-    let conf_pkg_map =
-          Map.fromListWith
-            Map.union
-            [ ( pc_pkgname pkg
-              , Map.singleton
-                  (pc_compname pkg)
-                  ( AnnotatedId
-                      { ann_id = pc_cid pkg
-                      , ann_pid = packageId pkg
-                      , ann_cname = pc_compname pkg
-                      }
-                  )
-              )
-            | pkg <- prePkgDeps
-            ]
-    graph1 <-
-      toConfiguredComponents
-        use_external_internal_deps
-        flagAssignment
-        deterministic
-        ipid_flag
-        cid_flag
-        pkg_descr
-        conf_pkg_map
-        (map fst graph0)
-    infoProgress $
-      hang
-        (text "Configured component graph:")
-        4
-        (vcat (map dispConfiguredComponent graph1))
-=======
     let conf_pkg_map = Map.fromListWith Map.union
             [(pc_pkgname pkg,
                 Map.singleton (pc_compname pkg)
@@ -173,30 +119,10 @@
                     conf_pkg_map (map fst graph0)
     infoProgress $ hang (text "Configured component graph:") 4
                         (vcat (map dispConfiguredComponent graph1))
->>>>>>> 94615d6a
 
     let shape_pkg_map =
           Map.fromList
             [ (pc_cid pkg, (pc_open_uid pkg, pc_shape pkg))
-<<<<<<< HEAD
-            | pkg <- prePkgDeps
-            ]
-        uid_lookup def_uid
-          | Just pkg <- PackageIndex.lookupUnitId installedPackageSet uid =
-              FullUnitId
-                (Installed.installedComponentId pkg)
-                (Map.fromList (Installed.instantiatedWith pkg))
-          | otherwise = error ("uid_lookup: " ++ prettyShow uid)
-          where
-            uid = unDefUnitId def_uid
-    graph2 <-
-      toLinkedComponents
-        verbosity
-        uid_lookup
-        (package pkg_descr)
-        shape_pkg_map
-        graph1
-=======
             | pkg <- prePkgDeps]
             `Map.union`
             Map.fromList
@@ -212,7 +138,6 @@
           where uid = unDefUnitId def_uid
     graph2 <- toLinkedComponents verbosity (not (null promisedPkgDeps)) uid_lookup
                     (package pkg_descr) shape_pkg_map graph1
->>>>>>> 94615d6a
 
     infoProgress $
       hang
@@ -250,23 +175,6 @@
 ------------------------------------------------------------------------------
 
 toComponentLocalBuildInfos
-<<<<<<< HEAD
-  :: Compiler
-  -> InstalledPackageIndex -- FULL set
-  -> PackageDescription
-  -> [PreExistingComponent] -- external package deps
-  -> [ReadyComponent]
-  -> LogProgress
-      ( [ComponentLocalBuildInfo]
-      , InstalledPackageIndex -- only relevant packages
-      )
-toComponentLocalBuildInfos
-  comp
-  installedPackageSet
-  pkg_descr
-  externalPkgDeps
-  graph = do
-=======
     :: Compiler
     -> InstalledPackageIndex -- FULL set
     -> [PromisedComponent]
@@ -277,69 +185,10 @@
                     InstalledPackageIndex) -- only relevant packages
 toComponentLocalBuildInfos
     comp installedPackageSet promisedPkgDeps pkg_descr externalPkgDeps graph = do
->>>>>>> 94615d6a
     -- Check and make sure that every instantiated component exists.
     -- We have to do this now, because prior to linking/instantiating
     -- we don't actually know what the full set of 'UnitId's we need
     -- are.
-<<<<<<< HEAD
-    let
-      -- TODO: This is actually a bit questionable performance-wise,
-      -- since we will pay for the ALL installed packages even if
-      -- they are not related to what we are building.  This was true
-      -- in the old configure code.
-      external_graph :: Graph (Either InstalledPackageInfo ReadyComponent)
-      external_graph =
-        Graph.fromDistinctList
-          . map Left
-          $ PackageIndex.allPackages installedPackageSet
-      internal_graph :: Graph (Either InstalledPackageInfo ReadyComponent)
-      internal_graph =
-        Graph.fromDistinctList
-          . map Right
-          $ graph
-      combined_graph = Graph.unionRight external_graph internal_graph
-      local_graph =
-        fromMaybe (error "toComponentLocalBuildInfos: closure returned Nothing") $
-          Graph.closure combined_graph (map nodeKey graph)
-      -- The database of transitively reachable installed packages that the
-      -- external components the package (as a whole) depends on.  This will be
-      -- used in several ways:
-      --
-      --      * We'll use it to do a consistency check so we're not depending
-      --        on multiple versions of the same package (TODO: someday relax
-      --        this for private dependencies.)  See right below.
-      --
-      --      * We'll pass it on in the LocalBuildInfo, where preprocessors
-      --        and other things will incorrectly use it to determine what
-      --        the include paths and everything should be.
-      --
-      packageDependsIndex = PackageIndex.fromList (lefts local_graph)
-      fullIndex = Graph.fromDistinctList local_graph
-    case Graph.broken fullIndex of
-      [] -> return ()
-      broken ->
-        -- TODO: ppr this
-        dieProgress . text $
-          "The following packages are broken because other"
-            ++ " packages they depend on are missing. These broken "
-            ++ "packages must be rebuilt before they can be used.\n"
-            -- TODO: Undupe.
-            ++ unlines
-              [ "installed package "
-                ++ prettyShow (packageId pkg)
-                ++ " is broken due to missing package "
-                ++ intercalate ", " (map prettyShow deps)
-              | (Left pkg, deps) <- broken
-              ]
-            ++ unlines
-              [ "planned package "
-                ++ prettyShow (packageId pkg)
-                ++ " is broken due to missing package "
-                ++ intercalate ", " (map prettyShow deps)
-              | (Right pkg, deps) <- broken
-              ]
-=======
     let -- TODO: This is actually a bit questionable performance-wise,
         -- since we will pay for the ALL installed packages even if
         -- they are not related to what we are building.  This was true
@@ -394,7 +243,6 @@
                        ++ " is broken due to missing package "
                        ++ intercalate ", " (map prettyShow deps)
                         | (Right pkg, deps) <- broken ]
->>>>>>> 94615d6a
 
     -- In this section, we'd like to look at the 'packageDependsIndex'
     -- and see if we've picked multiple versions of the same
