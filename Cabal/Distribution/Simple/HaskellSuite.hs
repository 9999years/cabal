module Distribution.Simple.HaskellSuite where

import Control.Monad
import Data.Maybe
import Data.Version
import qualified Data.Map as M (empty)

import Distribution.Simple.Program
import Distribution.Simple.Compiler as Compiler
import Distribution.Simple.Utils
import Distribution.Simple.BuildPaths
import Distribution.Verbosity
import Distribution.Text
import Distribution.Package
import Distribution.InstalledPackageInfo hiding (includeDirs)
import Distribution.Simple.PackageIndex as PackageIndex
import Distribution.PackageDescription
import Distribution.Simple.LocalBuildInfo
import Distribution.System (Platform)
import Distribution.Compat.Exception
import Language.Haskell.Extension
import Distribution.Simple.Program.Builtin
  (haskellSuiteProgram, haskellSuitePkgProgram)

configure
  :: Verbosity -> Maybe FilePath -> Maybe FilePath
  -> ProgramConfiguration -> IO (Compiler, Maybe Platform, ProgramConfiguration)
configure verbosity mbHcPath hcPkgPath conf0 = do

  -- We have no idea how a haskell-suite tool is named, so we require at
  -- least some information from the user.
  hcPath <-
    let msg = "You have to provide name or path of a haskell-suite tool (-w PATH)"
    in maybe (die msg) return mbHcPath

  when (isJust hcPkgPath) $
    warn verbosity "--with-hc-pkg option is ignored for haskell-suite"

  (comp, confdCompiler, conf1) <- configureCompiler hcPath conf0

  -- Update our pkg tool. It uses the same executable as the compiler, but
  -- all command start with "pkg"
  (confdPkg, _) <- requireProgram verbosity haskellSuitePkgProgram conf1
  let conf2 =
        updateProgram
          confdPkg
            { programLocation = programLocation confdCompiler
            , programDefaultArgs = ["pkg"]
            }
          conf1

  return (comp, Nothing, conf2)

  where
    configureCompiler hcPath conf0' = do
      let
        haskellSuiteProgram' =
          haskellSuiteProgram
            { programFindLocation = \v p -> findProgramOnSearchPath v p hcPath }

      -- NB: cannot call requireProgram right away — it'd think that
      -- the program is already configured and won't reconfigure it again.
      -- Instead, call configureProgram directly first.
      conf1 <- configureProgram verbosity haskellSuiteProgram' conf0'
      (confdCompiler, conf2) <- requireProgram verbosity haskellSuiteProgram' conf1

      extensions <- getExtensions verbosity confdCompiler
      languages  <- getLanguages  verbosity confdCompiler
      (compName, compVersion) <-
        getCompilerVersion verbosity confdCompiler

      let
        comp = Compiler {
          compilerId             = CompilerId (HaskellSuite compName) compVersion,
          compilerAbiTag         = Compiler.NoAbiTag,
          compilerCompat         = [],
          compilerLanguages      = languages,
          compilerExtensions     = extensions,
          compilerProperties     = M.empty
        }

      return (comp, confdCompiler, conf2)

hstoolVersion :: Verbosity -> FilePath -> IO (Maybe Version)
hstoolVersion = findProgramVersion "--hspkg-version" id

numericVersion :: Verbosity -> FilePath -> IO (Maybe Version)
numericVersion = findProgramVersion "--compiler-version" (last . words)

getCompilerVersion :: Verbosity -> ConfiguredProgram -> IO (String, Version)
getCompilerVersion verbosity prog = do
  output <- rawSystemStdout verbosity (programPath prog) ["--compiler-version"]
  let
    parts = words output
    name = concat $ init parts -- there shouldn't be any spaces in the name anyway
    versionStr = last parts
  version <-
    maybe (die "haskell-suite: couldn't determine compiler version") return $
      simpleParse versionStr
  return (name, version)

getExtensions :: Verbosity -> ConfiguredProgram -> IO [(Extension, Compiler.Flag)]
getExtensions verbosity prog = do
  extStrs <-
    lines `fmap`
    rawSystemStdout verbosity (programPath prog) ["--supported-extensions"]
  return
    [ (ext, "-X" ++ display ext) | Just ext <- map simpleParse extStrs ]

getLanguages :: Verbosity -> ConfiguredProgram -> IO [(Language, Compiler.Flag)]
getLanguages verbosity prog = do
  langStrs <-
    lines `fmap`
    rawSystemStdout verbosity (programPath prog) ["--supported-languages"]
  return
    [ (ext, "-G" ++ display ext) | Just ext <- map simpleParse langStrs ]

-- Other compilers do some kind of a packagedb stack check here. Not sure
-- if we need something like that as well.
getInstalledPackages :: Verbosity -> PackageDBStack -> ProgramConfiguration
                     -> IO InstalledPackageIndex
getInstalledPackages verbosity packagedbs conf =
  liftM (PackageIndex.fromList . concat) $ forM packagedbs $ \packagedb ->
    do str <-
        getDbProgramOutput verbosity haskellSuitePkgProgram conf
                ["dump", packageDbOpt packagedb]
         `catchExit` \_ -> die $ "pkg dump failed"
       case parsePackages str of
         Right ok -> return ok
         _       -> die "failed to parse output of 'pkg dump'"

  where
    parsePackages str =
      let parsed = map parseInstalledPackageInfo (splitPkgs str)
       in case [ msg | ParseFailed msg <- parsed ] of
            []   -> Right [ pkg | ParseOk _ pkg <- parsed ]
            msgs -> Left msgs

    splitPkgs :: String -> [String]
    splitPkgs = map unlines . splitWith ("---" ==) . lines
      where
        splitWith :: (a -> Bool) -> [a] -> [[a]]
        splitWith p xs = ys : case zs of
                           []   -> []
                           _:ws -> splitWith p ws
          where (ys,zs) = break p xs

buildLib
  :: Verbosity -> PackageDescription -> LocalBuildInfo
  -> Library -> ComponentLocalBuildInfo -> IO ()
buildLib verbosity pkg_descr lbi lib clbi = do
  -- In future, there should be a mechanism for the compiler to request any
  -- number of the above parameters (or their parts) — in particular,
  -- pieces of PackageDescription.
  --
  -- For now, we only pass those that we know are used.

  let odir = buildDir lbi
      bi = libBuildInfo lib
      srcDirs = hsSourceDirs bi ++ [odir]
      dbStack = withPackageDB lbi
      language = fromMaybe Haskell98 (defaultLanguage bi)
      conf = withPrograms lbi
      pkgid = packageId pkg_descr

  runDbProgram verbosity haskellSuiteProgram conf $
    [ "compile", "--build-dir", odir ] ++
    concat [ ["-i", d] | d <- srcDirs ] ++
    concat [ ["-I", d] | d <- [autogenModulesDir lbi, odir] ++ includeDirs bi ] ++
    [ packageDbOpt pkgDb | pkgDb <- dbStack ] ++
    [ "--package-name", display pkgid ] ++
    concat [ ["--package-id", display ipkgid ]
           | (ipkgid, _) <- componentPackageDeps clbi ] ++
    ["-G", display language] ++
    concat [ ["-X", display ex] | ex <- usedExtensions bi ] ++
    cppOptions (libBuildInfo lib) ++
    [ display modu | modu <- libModules lib ]



installLib
  :: Verbosity
  -> LocalBuildInfo
  -> FilePath  -- ^install location
  -> FilePath  -- ^install location for dynamic libraries
  -> FilePath  -- ^Build location
  -> PackageDescription
  -> Library
  -> ComponentLocalBuildInfo
  -> IO ()
installLib verbosity lbi targetDir dynlibTargetDir builtDir pkg lib _clbi = do
  let conf = withPrograms lbi
  runDbProgram verbosity haskellSuitePkgProgram conf $
    [ "install-library"
    , "--build-dir", builtDir
    , "--target-dir", targetDir
    , "--dynlib-target-dir", dynlibTargetDir
    , "--package-id", display $ packageId pkg
    ] ++ map display (libModules lib)

registerPackage
  :: Verbosity
<<<<<<< HEAD
  -> ProgramDb
=======
  -> ProgramConfiguration
>>>>>>> 81f98998
  -> PackageDBStack
  -> InstalledPackageInfo
  -> IO ()
registerPackage verbosity progdb packageDbs installedPkgInfo = do
  (hspkg, _) <- requireProgram verbosity haskellSuitePkgProgram progdb

  runProgramInvocation verbosity $
    (programInvocation hspkg
      ["update", packageDbOpt $ last packageDbs])
      { progInvokeInput = Just $ showInstalledPackageInfo installedPkgInfo }

initPackageDB :: Verbosity -> ProgramConfiguration -> FilePath -> IO ()
initPackageDB verbosity conf dbPath =
  runDbProgram verbosity haskellSuitePkgProgram conf
    ["init", dbPath]

packageDbOpt :: PackageDB -> String
packageDbOpt GlobalPackageDB        = "--global"
packageDbOpt UserPackageDB          = "--user"
packageDbOpt (SpecificPackageDB db) = "--package-db=" ++ db<|MERGE_RESOLUTION|>--- conflicted
+++ resolved
@@ -200,11 +200,7 @@
 
 registerPackage
   :: Verbosity
-<<<<<<< HEAD
-  -> ProgramDb
-=======
   -> ProgramConfiguration
->>>>>>> 81f98998
   -> PackageDBStack
   -> InstalledPackageInfo
   -> IO ()
