--- conflicted
+++ resolved
@@ -26,9 +26,7 @@
       - base=master
       - label=squash+merge me
       - '#approved-reviews-by>=2'
-<<<<<<< HEAD
       - updated-at<2 days ago
-=======
   # rebase+merge strategy for backports: require 1 approver instead of 2
   - actions:
       queue:
@@ -43,7 +41,6 @@
       - base!=master
       - body~=backport
       - '#approved-reviews-by>=1'
->>>>>>> b7afc970
 
 queue_rules:
   - name: default
